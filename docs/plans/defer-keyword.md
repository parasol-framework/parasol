# Implementing `defer` Keyword in Fluid

## Overview

This document outlines the implementation strategy for adding a `defer` keyword to Fluid that provides Go-like deferred function execution. The implementation leverages existing LuaJIT infrastructure for functions and closures to achieve simplicity and maintainability.

## Feature Description

The `defer` keyword allows developers to schedule function execution at scope exit, providing deterministic cleanup and resource management:

```lua
function example()
   defer()
      print('executes at the end')
   end
   print('Hello world')
   -- Output: "Hello world"
   --         "executes at the end"
end
```

### Key Semantic Requirements

Based on the test suite at `src/fluid/tests/test_defer.fluid`:

1. **Scope-based execution**: Deferred functions execute at the end of the scope (block, function, etc.) in which they are defined
2. **LIFO order**: Multiple defer statements execute in reverse order (last defer first)
3. **Guaranteed execution**: Deferred functions execute even if the scope exits early via `return`, `break`, `continue`, or error
4. **Closure capture**: Deferred functions capture upvalues from their enclosing scope (standard Lua closure semantics)
5. **Argument snapshot**: Arguments passed to defer capture values at defer registration time, not execution time
6. **Error handling**: Errors in deferred functions propagate but all deferred handlers still execute in order

## Design Philosophy: KISS Implementation

**Critical constraint**: The implementation MUST NOT add new bytecode instructions or modify `.dasc` files. This ensures:

- Minimal complexity and maintenance burden
- Compatibility with existing JIT infrastructure
- Leveraging proven, well-tested closure and scope management code
- No platform-specific assembly code changes

The implementation treats `defer()` as **syntactic sugar** that transforms into standard Lua constructs at parse time.

## Implementation Strategy

### Core Concept: defer() as Syntactic Sugar

The parser transforms this:

```lua
defer()
   print('cleanup')
end
```

Into this conceptual equivalent:

```lua
local __defer_1 = function()
   print('cleanup')
end
-- (marked with VSTACK_DEFER flag for scope-exit execution)
```

The key insight: we create a local variable holding an anonymous function, mark it with a special flag, and execute it when the variable goes out of scope.

## Findings from 2025-02-16 Investigation

The previous implementation attempt (see attached chat log) did not reach a working MVP. A closer inspection of the LuaJIT parser highlighted several concrete pitfalls that must be addressed explicitly in the plan before resuming work:

1. **Scope teardown order in `fscope_end()`** (`src/fluid/luajit-2.1/src/lj_parse.c`, lines ~1671-1695). The original attempt added defer execution *after* the existing `var_remove()` call. Because `var_remove()` shrinks both the register file and the variable metadata, the deferred closures were unreachable by the time execution was attempted. Any helper must therefore run **before** `var_remove()` adjusts `fs->nactvar`/`fs->freereg`.
2. **Implicit returns in `fs_fixup_ret()`** (`src/fluid/luajit-2.1/src/lj_parse.c`, lines ~1913-1947). Functions that end without an explicit `return` emit a trailing `BC_RET0` *after* all scopes have already been closed. Without a hook here, top-level defers never fire. We need a single helper that both `parse_return()` and `fs_fixup_ret()` can call before emitting return bytecode.
3. **Loop semantics and `continue` handling** (`parse_break()`/`parse_continue()` around lines ~3333-3405 and the loop lowering paths around lines ~3450-3600). The failed attempt tried to execute every defer when encountering `continue`, which incorrectly drained outer-scope handlers and broke subsequent iterations. The parser must differentiate between the current loop scope (`FuncScope` with `FSCOPE_LOOP`) and surrounding scopes so that only the innermost active defers execute for `continue`/`break`.
4. **Register reuse across iterations**. Hidden locals for defers reuse the same register slot each time a defer statement is encountered in a loop body. The investigation confirmed that this is safe as long as the helper executes defers before `var_remove()` in every scope exit (including loop bodies). No additional runtime list structure is required once ordering is corrected.
5. **Test suite location**. The plan referenced `src/fluid/tests/test_defer.fluid`, but this file is currently absent from the repository. Phase 1 should provision a minimal smoke test (e.g., temporary Flute script under `src/fluid/tests/`) or update the plan to create it alongside the implementation.

These findings are reflected in the revised breakdown below.

## Detailed Implementation Steps

### 1. Add `defer` Keyword Token

**Location**: `src/fluid/luajit-2.1/src/lj_lex.h`

**Current token definition** (line 14-25):
```c
#define TKDEF(_, __) \
  _(and) _(break) _(continue) _(do) _(else) _(elseif) _(end) _(false) \
  _(for) _(function) _(goto) _(if) _(in) _(is) _(local) _(nil) _(not) _(or) \
  _(repeat) _(return) _(then) _(true) _(until) _(while) \
  ...
```

**Required change**: Add `_(defer)` to the keyword list:

```c
#define TKDEF(_, __) \
  _(and) _(break) _(continue) _(defer) _(do) _(else) _(elseif) _(end) _(false) \
  _(for) _(function) _(goto) _(if) _(in) _(is) _(local) _(nil) _(not) _(or) \
  _(repeat) _(return) _(then) _(true) _(until) _(while) \
  ...
```

This automatically generates `TK_defer` token in the lexer.

**File to modify**: `lj_lex.h`
**Impact**: Minimal - adds one token to enum

### 2. Add Variable Flag for Deferred Functions

**Location**: `src/fluid/luajit-2.1/src/lj_parse.c`

**Current VarInfo flags** (line 124-127):
```c
/* Variable/goto/label info. */
#define VSTACK_VAR_RW    0x01  /* R/W variable. */
#define VSTACK_GOTO      0x02  /* Pending goto. */
#define VSTACK_LABEL     0x04  /* Label. */
```

**Required change**: Add new flag for deferred variables:

```c
/* Variable/goto/label info. */
#define VSTACK_VAR_RW    0x01  /* R/W variable. */
#define VSTACK_GOTO      0x02  /* Pending goto. */
#define VSTACK_LABEL     0x04  /* Label. */
#define VSTACK_DEFER     0x08  /* Deferred function for scope-exit execution. */
```

The `info` field in `VarInfo` is `uint8_t`, so we have plenty of bits available (currently using only 3).

**File to modify**: `lj_parse.c`
**Impact**: Minimal - adds one bit flag definition

### 3. Parse `defer()` Syntax

**Location**: `src/fluid/luajit-2.1/src/lj_parse.c`

**Current statement parsing**: The `parse_stmt()` function (around line 3100-3200) handles all statement types.

**Required changes**:

Add case for `TK_defer` in the statement parser switch:

```c
static void parse_stmt(LexState *ls)
{
  BCLine line = ls->linenumber;
  switch (ls->tok) {
    // ... existing cases ...
    case TK_defer: parse_defer(ls); break;
    // ... rest of cases ...
  }
}
```

**New function**: `parse_defer()`

```c
/* Parse 'defer' statement with optional arguments */
static void parse_defer(LexState *ls)
{
   FuncState *fs = ls->fs;
   ExpDesc v, b;
   BCReg base;
   BCLine line = ls->linenumber;
   int nargs = 0;

   lj_lex_next(ls);  /* Skip 'defer'. */
   lex_check(ls, '(');

   /* Parse optional parameter list */
   if (ls->tok != ')') {
      do {
         expr_tonextreg(fs, &v);
         nargs++;
      } while (lex_opt(ls, ','));
   }

   lex_check(ls, ')');

   /* Create hidden local variable to hold the deferred function */
   GCstr *varname = lj_str_newlit(ls->L, "__defer");  /* Internal name */
   BCReg reg = fs->freereg;
   var_new(ls, 0, varname);  /* Create hidden local */

   /* Parse the function body */
   parse_body(ls, &b, nargs, line);

   /* Assign function to hidden variable */
   expr_init(&v, VLOCAL, reg);
   v.u.s.aux = fs->vbase + fs->nactvar - 1;
   var_new_fixed(fs, 1);

   /* Mark this variable as deferred for scope-exit execution */
   VarInfo *vi = &ls->vstack[fs->vbase + fs->nactvar - 1];
   vi->info |= VSTACK_DEFER;

   /* Store arguments snapshot if provided (for testArgumentSnapshot) */
   if (nargs > 0) {
      /* Arguments are already on stack from expr_tonextreg calls */
      /* The closure will capture them as upvalues */
   }
}
```

**Alternative simpler approach** (if defer takes no arguments):

```c
/* Parse 'defer' statement - creates deferred anonymous function */
static void parse_defer(LexState *ls)
{
   FuncState *fs = ls->fs;
   ExpDesc func;
   BCLine line = ls->linenumber;

   lj_lex_next(ls);  /* Skip 'defer'. */
   lex_check(ls, '(');
   lex_check(ls, ')');

   /* Create anonymous local variable */
   BCReg reg = fs->freereg;
   var_new(ls, 0, lj_str_newlit(ls->L, ""));  /* Empty name = hidden */

   /* Parse function body (zero parameters) */
   parse_body(ls, &func, 0, line);

   /* Assign to local */
   expr_toreg(fs, &func, reg);
   var_new_fixed(fs, 1);
   bcreg_reserve(fs, 1);

   /* Mark as deferred */
   VarInfo *vi = &ls->vstack[fs->vbase + fs->nactvar - 1];
   vi->info |= VSTACK_DEFER;
}
```

**File to modify**: `lj_parse.c`
**Impact**: Medium - new parser function, integrates with existing function parsing

### 4. Execute Deferred Functions at Scope Exit

**Location**: `src/fluid/luajit-2.1/src/lj_parse.c`

**Current scope handling**: The `fscope_end()` function (line 1671-1693) handles scope cleanup.

**Required changes**: Modify `fscope_end()` to execute deferred functions before removing variables:

```c
/* End a scope. */
static void fscope_end(FuncState *fs)
{
   FuncScope *bl = fs->bl;
   LexState *ls = fs->ls;

   fs->bl = bl->prev;

   /* Execute deferred functions in LIFO order (reverse declaration order) */
   /* Scan variables going out of scope from last to first */
   for (BCReg i = fs->nactvar; i > bl->nactvar; ) {
      --i;
      VarInfo *v = &var_get(ls, fs, i);
      if (v->info & VSTACK_DEFER) {
         /* Emit call to the deferred function (zero arguments) */
         /* The function is in register i (variable slot) */
         bcemit_ABC(fs, BC_CALL, i, 1, 1);  /* CALL reg, 1 arg (func), 1 ret */
      }
   }

   /* Standard variable cleanup */
   var_remove(ls, bl->nactvar);
   fs->freereg = fs->nactvar;
   lj_assertFS(bl->nactvar IS fs->nactvar, "bad regalloc");

   /* Handle upvalue closing if needed */
   if ((bl->flags & (FSCOPE_UPVAL|FSCOPE_NOCLOSE)) IS FSCOPE_UPVAL)
      bcemit_AJ(fs, BC_UCLO, bl->nactvar, 0);

   /* Handle break labels */
   if ((bl->flags & FSCOPE_BREAK)) {
      if ((bl->flags & FSCOPE_LOOP)) {
         MSize idx = gola_new(ls, NAME_BREAK, VSTACK_LABEL, fs->pc);
         ls->vtop = idx;
         gola_resolve(ls, bl, idx);
      } else {
         gola_fixup(ls, bl);
         return;
      }
   }
   gola_close(ls, bl);
}
```

**Key considerations**:

1. **LIFO execution**: Loop from `fs->nactvar - 1` down to `bl->nactvar` to ensure last-declared defer executes first
2. **Call emission**: Use `BC_CALL` bytecode with register holding the function
3. **Timing**: Execute defers BEFORE `var_remove()` so variables are still in scope
4. **No new bytecode**: Reuses existing `BC_CALL` instruction

**Alternative for handling arguments**:

If defer accepts arguments (like `defer(arg) ... end(value)`), the arguments need to be stored when defer is created, not when it executes. This requires:

1. Creating closure with captured argument values as upvalues
2. Or storing arguments in hidden locals alongside the function

The simpler approach (no arguments) matches Go's defer more closely and avoids complexity.

**File to modify**: `lj_parse.c`
**Impact**: Medium - modifies critical scope exit path

### 5. Handle Early Exit Paths

**Locations**: Various places in `src/fluid/luajit-2.1/src/lj_parse.c`

**Required changes**: Ensure deferred functions execute on all exit paths:

#### A. `return` statements

**Current**: `parse_return()` function (around line 3155)

**Required**: Before emitting return, trigger defer execution by ending current block scope:

```c
static void parse_return(LexState *ls)
{
   // ... existing parsing ...

   /* Execute deferred functions before return */
   /* Create temporary scope end to trigger defers */
   FuncScope temp_scope;
   temp_scope.nactvar = fs->bl->nactvar;
   temp_scope.flags = FSCOPE_NOCLOSE;  /* Don't emit UCLO */
   temp_scope.prev = fs->bl;
   temp_scope.vstart = fs->bl->vstart;

   /* Emit defer calls manually */
   for (BCReg i = fs->nactvar; i > fs->bl->nactvar; ) {
      --i;
      VarInfo *v = &var_get(ls, fs, i);
      if (v->info & VSTACK_DEFER) {
         bcemit_ABC(fs, BC_CALL, i, 1, 1);
      }
   }

   // ... existing return emission ...
}
```

**Better approach**: Factor out defer execution into helper function:

```c
/* Execute all deferred functions in current scope */
static void execute_defers(FuncState *fs)
{
   LexState *ls = fs->ls;
   FuncScope *bl = fs->bl;

   /* LIFO order: scan from last variable to first in current scope */
   for (BCReg i = fs->nactvar; i > bl->nactvar; ) {
      --i;
      VarInfo *v = &var_get(ls, fs, i);
      if (v->info & VSTACK_DEFER) {
         bcemit_ABC(fs, BC_CALL, i, 1, 1);
      }
   }
}
```

Then call `execute_defers(fs)` from:
- `fscope_end()` (normal scope exit)
- `parse_return()` (early return)
- `parse_break()` (loop break)
- `parse_continue()` (loop continue - note: continue should only execute loop-scope defers)

#### B. `break` statements

**Current**: `parse_break()` function (around line 3070)

**Required**: Execute defers for current loop scope before breaking:

```c
static void parse_break(LexState *ls)
{
   // ... existing code ...
   execute_defers(ls->fs);  /* Run defers before break */
   // ... emit break jump ...
}
```

#### C. `continue` statements

**Current**: `parse_continue()` function (similar to parse_break)

**Required**: Execute defers but only for variables declared within the loop iteration:

This is more complex - need to track which scope level corresponds to the loop body vs outer scopes.

```c
static void parse_continue(LexState *ls)
{
   // ... existing code ...

   /* Execute defers only for variables in innermost scope */
   /* More complex - need to identify loop body scope */
   FuncScope *loop_scope = find_loop_scope(ls->fs);

   for (BCReg i = fs->nactvar; i > loop_scope->nactvar; ) {
      --i;
      VarInfo *v = &var_get(ls, fs, i);
      if (v->info & VSTACK_DEFER) {
         bcemit_ABC(fs, BC_CALL, i, 1, 1);
      }
   }

   // ... emit continue jump ...
}
```

**File to modify**: `lj_parse.c`
**Impact**: Medium - multiple exit paths need modification

### 6. Handle Nested Scopes

**Location**: Existing `fscope_begin()` and `fscope_end()` infrastructure

**Required changes**: None - the implementation naturally handles nested scopes because:

1. Each scope has its own `FuncScope` with `nactvar` tracking
2. `fscope_end()` only processes variables in current scope level
3. Nested scopes create nested `FuncScope` structures
4. LIFO execution order is maintained within each scope level

**Test case** (`testNestedScopes` from test_defer.fluid):

```lua
function subject()
   defer()
      table.insert(order, 'outer')
   end

   do
      defer()
         table.insert(order, 'inner')
      end
      table.insert(order, 'inner-body')
   end

   table.insert(order, 'after-inner')
end

-- Expected: 'inner-body,inner,after-inner,outer'
```

This works automatically because:
- Inner `do...end` block has its own scope
- `fscope_end()` called when exiting `do` block executes inner defer
- `fscope_end()` called when exiting function executes outer defer

**File to modify**: None
**Impact**: Zero - existing infrastructure handles this

### 7. Error Handling and Propagation

**Location**: VM error handling paths and `lj_err.c`

**Requirement**: Deferred functions must execute even when errors occur, similar to Go's defer behavior.

**Current state**: LuaJIT error unwinding uses `lj_err_throw()` which unwinds the stack.

**Challenge**: This is the most complex part and would require VM modifications.

**Pragmatic approach for initial implementation**:

1. **Phase 1 (MVP)**: Defers execute on normal exit paths only (return, break, continue, scope end)
2. **Phase 2**: Add error path handling if critical

**If Phase 2 is required**:

Would need to modify error unwinding to:
1. Walk the call stack during unwinding
2. Identify variables marked with `VSTACK_DEFER`
3. Call those functions before continuing unwind
4. Protect against errors in defer handlers (use pcall internally)

This is complex and may violate the KISS principle. Recommend deferring (pun intended) until proven necessary.

**File to modify**: Potentially `lj_err.c` (Phase 2 only)
**Impact**: High complexity - recommend MVP without error path support initially

### 8. Argument Snapshot Support (Optional)

**Requirement**: Support `defer(arg) ... end(value)` syntax for capturing arguments at defer time.

**Test case** (`testArgumentSnapshot`):

```lua
local x = 5
defer(arg)
   table.insert(snapshots, arg)
end(x)
x = 9
-- Expected: defer executes with arg = 5, not 9
```

**Implementation approach**:

Modify `parse_defer()` to:

1. Parse parameter list in `defer(param1, param2)`
2. Parse argument list after `end(arg1, arg2)`
3. Create closure with arguments as upvalues (captured at defer creation time)

**Pseudo-code**:

```c
static void parse_defer(LexState *ls)
{
   // Parse defer(params)
   int nparams = parse_defer_params(ls);

   // Parse function body
   parse_defer_body(ls, nparams);

   // Parse end(args)
   if (lex_opt(ls, '(')) {
      /* Parse argument expressions */
      for (int i = 0; i < nparams; i++) {
         expr_tonextreg(fs, &e);  /* Evaluate argument */
      }
      lex_check(ls, ')');

      /* Create closure capturing arguments as upvalues */
      /* This requires modifying parse_body to accept initial upvalues */
   }
}
```

**Complexity**: High - requires significant parser modifications.

**Recommendation**: Start with parameter-less defer, add argument support in Phase 2 if needed.

**File to modify**: `lj_parse.c` (parse_defer function)
**Impact**: High if implemented

### 9. Testing Infrastructure

**Location**: `src/fluid/tests/test_defer.fluid`

<<<<<<< HEAD
**Status**: Comprehensive test suite already exists with 16 test cases covering:
=======
**Status**: Comprehensive test suite already exists with 15 test cases covering:
>>>>>>> 40b3a8d1

- Basic execution order
- LIFO ordering
- Early returns
- Nested scopes
- Break/continue in loops
- Upvalue capture
- Argument snapshot
- Conditional scopes
- Multiple defers in loops
- Error handling
- Recursive functions
- Closures
- Resource cleanup patterns

**Required**: Ensure all tests pass after implementation.

**Additional test considerations**:

1. Performance regression tests
2. JIT compiler compatibility (may need to disable JIT for defer initially)
3. Edge cases like defer in tail-call positions

**File**: To be added at `src/fluid/tests/test_defer.fluid` during Phase 1.6
**Impact**: Medium - new automated test harness required

## Implementation Phases

### Phase Progression Summary

| Phase | Tests Passing | Key Features | Go Ahead Criteria |
|-------|--------------|--------------|-------------------|
| **Phase 1** | 13/13 core | Basic defer, LIFO order, early exits, paren-less syntax | All 13 core tests pass |
<<<<<<< HEAD
| **Phase 2** | 16/16 active | + Argument snapshot support, resource cleanup patterns, goto scope exit safety | All 16 active tests pass |
| **Phase 3** | 17/17 total | + Error path handling | All 17 total tests pass |
=======
| **Phase 2** | 15/15 active | + Argument snapshot support, resource cleanup patterns | All 15 active tests pass |
| **Phase 3** | 16/16 total | + Error path handling | All 16 total tests pass |
>>>>>>> 40b3a8d1

**CRITICAL**: Each phase MUST achieve its test passing criteria before proceeding to the next phase. This ensures stability and prevents regressions.

### Phase 1: MVP (Minimal Viable Product)

**Goal**: Basic defer functionality without argument support or specialised error recovery.

**Progression**: Phase 1 is split into six incremental sub-phases so that each behavioural milestone can be validated independently.

#### Phase 1.1 – Lexical and flag scaffolding
- Extend `src/fluid/luajit-2.1/src/lj_lex.h` with `_(defer)`.
- Introduce `VSTACK_DEFER` beside the existing `VSTACK_*` bits in `lj_parse.c`.
- Acceptance: repository builds successfully; lexer recognises `defer` (sanity check using a minimal Fluid script that only tokenises the keyword).

#### Phase 1.2 – Parser recognition for `defer`
- Add a `parse_defer()` prototype near the other statement helpers.
- Hook `parse_stmt()` to dispatch on `TK_defer`.
- Inside `parse_defer()` create a hidden local (name can reuse `NAME_BLANK`) that stores the anonymous closure produced by `parse_body()`; mark its `VarInfo` with `VSTACK_DEFER` and ensure `fs->freereg` advances exactly once.
- Acceptance: AST/bytecode emission should succeed for a script containing a defer with an empty body; no execution yet.

#### Phase 1.3 – Scope-exit execution helper
- Implement `execute_defers(FuncState *fs, BCReg limit)` (or similar) that scans locals from `fs->nactvar-1` down to `limit`, emitting `BC_CALL` for each `VSTACK_DEFER` entry.
- Call this helper **before** `var_remove()` inside `fscope_end()` and adjust `fs->freereg` so that the helper does not clobber live registers.
- Update `fs_fixup_ret()` to run the helper before emitting implicit `BC_RET0` so that bare returns honour defer handlers.
- Acceptance: manually inspect generated bytecode for a simple function containing a defer and confirm a `BC_CALL` precedes the return slot; run a headless script to ensure scope-exit calls trigger on implicit returns.

#### Phase 1.4 – Explicit `return`
- Invoke the helper from `parse_return()` immediately before generating any `BC_RET*` instruction.
- Ensure tail-call optimisation paths still work (verify `BC_CALLT`/`BC_RETM` emission); update helper signature if it needs to temporarily park return registers.
- Acceptance: Fluid snippet with an early `return` inside a function must execute defers once before returning control.

#### Phase 1.5 – Loop control flow (`break`/`continue`)
- Teach the helper to limit execution to the active loop scope: locate the innermost `FuncScope` flagged with `FSCOPE_LOOP` and use its `nactvar` as the lower bound when responding to `continue`.
- Modify `parse_break()` to drain all defers from the current `FuncScope` chain up to (but excluding) the surrounding loop’s outer variables; modify `parse_continue()` to stop at the loop scope.
- Ensure `fscope_loop_continue()` remains a no-op until after defer execution so jump targets stay intact.
- Acceptance: create Fluid snippets covering `break` and `continue` in loops; confirm LIFO ordering and per-iteration execution (e.g., use print statements during manual testing).

#### Phase 1.6 – Minimal regression test harness
- Author `src/fluid/tests/test_defer.fluid` (or a new Flute-based harness if naming conflicts exist) implementing at least the ten Phase 1 scenarios listed below.
- Wire the test into the existing Fluid test runner (update `CMakeLists.txt` or Flute manifest if necessary).
- Acceptance: `parasol --log-warning --gfx-driver=headless` run of the new test passes for sub-phases 1.1–1.5; document the command in this plan for future runs.

**Completion criteria**: After Phase 1.6, the following behavioural checks must pass (automated once the new test exists):
1. ✓ `testBasicExecution`
2. ✓ `testLifoOrder`
3. ✓ `testEarlyReturn`
4. ✓ `testNestedScopes`
5. ✓ `testBreak`
6. ✓ `testContinue`
7. ✓ `testUpvalues`
8. ✓ `testConditionalScopes`
9. ✓ `testLoopMultipleDefers`
10. ✓ `testRecursive`
11. ✓ `testClosureReturn`

**Expected failures** while Phase 1 is in progress:
- ✗ `testArgumentSnapshot`
- ✗ `testResourceCleanupPattern`
- ✗ `testHandlerError`

**Validation command** (to be finalised in Phase 1.6):
```bash
cmake --build build/agents --config Release --parallel
cmake --install build/agents --config Release
build/agents-install/parasol --log-warning --gfx-driver=headless tools/flute.fluid file=src/fluid/tests/test_defer.fluid
```

> Note: Replace the final command with the precise path once the new test harness lands.

**Do NOT proceed to Phase 2 until all 13 Phase 1 tests pass.**

#### Phase 1 delivery report (2025-02-17)

- ✅ Lexer recognises `defer` via `lj_lex.h` and parser dispatch in `parse_stmt()`.
- ✅ `parse_defer()` now creates a hidden local marked with `VSTACK_DEFER`, lowers the anonymous function body via `parse_body()`, and leaves the closure in the scope’s register file.
- ✅ `execute_defers()` walks pending handlers at scope boundaries, snapshots each closure into a scratch register before issuing `BC_CALL`, and is invoked from `fscope_end()`, implicit returns (`fs_fixup_ret()`), explicit `return`, `break`, and `continue` sites. A lightweight `snapshot_return_regs()` helper preserves return values prior to invoking defers.
- ✅ Loop control statements resolve the active loop scope before draining handlers so `continue` only flushes the current iteration while `break` drains the entire loop scope.
- ✅ Added `src/fluid/tests/test_defer.fluid` with thirteen Phase 1 scenarios, including coverage for paren-less `defer` syntax. Phase 2/3 expectations remain documented as placeholder functions and are intentionally excluded from the exported `tests` list until the corresponding semantics land.
- ✅ Command to validate Phase 1: `build/agents-install/parasol --log-warning --gfx-driver=headless tools/flute.fluid file=src/fluid/tests/test_defer.fluid` (passes 13/13 cases after the 2025-02-17 build).

#### Phase 2 delivery report (2025-11-08)

- ✅ `parse_defer()` now snapshots optional argument expressions into hidden locals flagged with `VSTACK_DEFERARG`, ensuring values are captured at registration time.
- ✅ `execute_defers()` drains both handlers and their argument payloads in LIFO order and emits `BC_CALL` with the correct arity while staging calls safely above live locals.
<<<<<<< HEAD
- ✅ Re-enabled `testArgumentSnapshot` and `testResourceCleanupPattern`, added `testMultiReturnPreservesLocals`, `testDeferWithoutParens`, and the new `testGotoExecutesDeferredHandlers` regression so goto escapes drain defers before resuming; the Flute suite now reports 16/16 passing scenarios with `supportsErrorPropagation` still gating the Phase 3 error test.
- ✅ Validation command: `build/agents-install/parasol --log-warning --gfx-driver=headless tools/flute.fluid file=src/fluid/tests/test_defer.fluid` (passes 16/16 active cases on 2025-11-08 and 2025-11-09).
=======
- ✅ Re-enabled `testArgumentSnapshot` and `testResourceCleanupPattern`, and added `testMultiReturnPreservesLocals` plus `testDeferWithoutParens` to guard both multi-value returns and syntax ergonomics; the Flute suite now reports 15/15 passing scenarios with `supportsErrorPropagation` still gating the Phase 3 error test.
- ✅ Validation command: `build/agents-install/parasol --log-warning --gfx-driver=headless tools/flute.fluid file=src/fluid/tests/test_defer.fluid` (passes 15/15 active cases on 2025-11-08).
>>>>>>> 40b3a8d1

### Phase 2: Argument Snapshot Support

**Goal**: Support `defer(arg) ... end(value)` syntax.

**Scope**:
- Extend `parse_defer()` to handle parameters
- Create closures with argument upvalues
- Modify function body parsing to accept pre-captured values

**Estimated effort**: 6-10 hours

<<<<<<< HEAD
**Completion criteria**: **16 of 17 tests passing** (all Phase 1 tests + 3 new Phase 2/extended tests)
=======
**Completion criteria**: **15 of 16 tests passing** (all Phase 1 tests + 2 new tests)
>>>>>>> 40b3a8d1

The following ADDITIONAL tests must pass before Phase 3:
1. ✓ `testArgumentSnapshot` - Argument passing: defer(arg)...end(value)
2. ✓ `testResourceCleanupPattern` - Practical: resource cleanup with arguments
3. ✓ `testGotoExecutesDeferredHandlers` - Control transfer: goto exits drain scope-local handlers

**All Phase 1 tests must still pass** (regression check).

**Expected failures** (Phase 3 features):
- ✗ `testHandlerError` - Requires error path handling

**Validation command**:
```bash
cd src/fluid/tests && ../../../build/agents-install/parasol.exe ../../../tools/flute.fluid file=E:/parasol/src/fluid/tests/test_defer.fluid --gfx-driver=headless
```

<<<<<<< HEAD
**Do NOT proceed to Phase 3 until all 16 tests pass.**
=======
**Do NOT proceed to Phase 3 until all 15 tests pass.**
>>>>>>> 40b3a8d1

### Phase 3: Error Path Handling (Optional)

**Goal**: Execute defers during error unwinding.

**Scope**:
- Modify `lj_err_throw()` to check for deferred functions
- Walk stack during unwind
- Execute defers with error object as context
- Protect against errors in defer handlers

**Estimated effort**: 16-24 hours

**Completion criteria**: **16 of 16 tests passing** (100% test coverage)

The following FINAL test must pass:
1. ✓ `testHandlerError` - Error handling: defers execute during errors

**All previous tests must still pass** (full regression check).

**Validation command**:
```bash
cd src/fluid/tests && ../../../build/agents-install/parasol.exe ../../../tools/flute.fluid file=E:/parasol/src/fluid/tests/test_defer.fluid --gfx-driver=headless
```

**Phase 3 is OPTIONAL.** Consider implementing only if:
- User demand justifies the complexity
- Error-path defer execution is critical for resource safety
- Time budget allows for VM-level integration work

<<<<<<< HEAD
**Recommendation**: Defer Phase 3 (pun intended again) until proven necessary. Many use cases don't require error path execution. Phase 1 and 2 provide over 94% of Go's defer functionality (16 of 17 tests).
=======
**Recommendation**: Defer Phase 3 (pun intended again) until proven necessary. Many use cases don't require error path execution. Phase 1 and 2 provide over 93% of Go's defer functionality (15 of 16 tests).
>>>>>>> 40b3a8d1

### Running Tests for Specific Phases

The test file `src/fluid/tests/test_defer.fluid` is organized with comments indicating which tests belong to each phase. To run tests incrementally during development:

**Run all tests** (shows which phase you're at based on pass/fail counts):
```bash
cd src/fluid/tests && ../../../build/agents-install/parasol.exe ../../../tools/flute.fluid file=E:/parasol/src/fluid/tests/test_defer.fluid --gfx-driver=headless
```

**Interpreting results**:
- **13 passing**: Phase 1 complete, ready for Phase 2
<<<<<<< HEAD
- **16 passing**: Phase 2 complete, ready for Phase 3 (or ship!)
=======
- **15 passing**: Phase 2 complete, ready for Phase 3 (or ship!)
>>>>>>> 40b3a8d1
- **16 passing**: Phase 3 complete (full implementation)

**Individual test debugging** (if needed):

To debug a specific test, you can temporarily modify the test file to return only that test:
```lua
return {
   tests = {
      'testBasicExecution'  -- Debug single test
   }
}
```

Or use Flute's test filtering if available.

## Technical Considerations

### 1. Bytecode Efficiency

**Concern**: Each defer adds a local variable and function call overhead.

**Mitigation**:
- Hidden locals don't consume register slots unnecessarily
- Function calls use fast path BC_CALL
- JIT compiler can optimize trivial defers

**Measurement**: Add performance tests comparing defer vs manual cleanup.

### 2. JIT Compiler Compatibility

**Concern**: LuaJIT trace compiler may not understand defer semantics.

**Initial approach**: Mark deferred functions as NYI (Not Yet Implemented) in traces.

**Location**: May need to add NYI check in `lj_record.c` for functions marked as deferred.

**Long-term**: JIT compiler could inline trivial defers or optimize them away.

### 3. Upvalue Handling

**Concern**: Deferred functions capture upvalues - need to ensure correct closure semantics.

**Solution**: Leverage existing closure implementation - no special handling needed.

**Test**: `testUpvalues` verifies this works correctly.

### 4. Register Allocation

**Concern**: Hidden locals may interfere with register allocation.

**Solution**:
- Use standard `var_new()` mechanism which handles register allocation
- Empty-string variable names indicate hidden locals
- Existing register allocator handles this correctly

### 5. Scope Flags Interaction

**Concern**: `VSTACK_DEFER` flag may interact with other flags (VAR_RW, GOTO, LABEL).

**Solution**: Flags are independent bits - no conflicts expected.

**Verification**: Check all flag usage to ensure no assumptions about mutual exclusivity.

## Files to Modify

Summary of all file changes:

1. **`src/fluid/luajit-2.1/src/lj_lex.h`**
   - Add `_(defer)` to TKDEF macro
   - Impact: 1 line change

2. **`src/fluid/luajit-2.1/src/lj_parse.c`**
   - Add `#define VSTACK_DEFER 0x08`
   - Add `parse_defer()` function (~40 lines)
   - Add `execute_defers()` helper (~15 lines)
   - Modify `fscope_end()` to call execute_defers (~5 lines)
   - Modify `parse_return()` to call execute_defers (~3 lines)
   - Modify `parse_break()` to call execute_defers (~3 lines)
   - Modify `parse_continue()` to call execute_defers (~10 lines)
   - Add case in `parse_stmt()` switch (~1 line)
   - Impact: ~80 lines of new code, ~20 lines modified

3. **`src/fluid/tests/test_defer.fluid`**
   - Already exists with comprehensive tests
   - Impact: Zero - no changes needed

**Total code changes**: ~100 lines

## Advantages of This Approach

1. **KISS principle**: Leverages existing function/closure infrastructure
2. **No new bytecode**: Reuses BC_CALL - no .dasc file modifications
3. **Maintainable**: All logic in parser, easy to understand and debug
4. **Type safe**: Uses standard Lua function objects
5. **JIT friendly**: Can be optimized by existing JIT infrastructure
6. **Testable**: Comprehensive test suite already exists
7. **Minimal risk**: Changes isolated to parser, doesn't touch VM core

## Disadvantages and Tradeoffs

1. **Not pure Go semantics**: Error path handling requires Phase 3
2. **Hidden locals**: Consumes local variable slots (but LuaJIT has 200+ locals available)
3. **Runtime overhead**: Function call for each defer (but minimal - single BC_CALL)
4. **No JIT initially**: May need NYI marking until JIT support added

## Alternative Approaches Considered

### Alternative 1: New Bytecode Instruction

**Approach**: Add `BC_DEFER` instruction to register deferred functions.

**Rejected because**:
- Violates KISS principle
- Requires .dasc file modifications (explicitly forbidden)
- More complex VM integration
- Higher maintenance burden

### Alternative 2: Metamethod-Based (like `__close`)

**Approach**: Use `__defer` metamethod on special objects.

**Rejected because**:
- Requires metamethod infrastructure
- Less ergonomic syntax
- Doesn't match Go's defer semantics
- More runtime overhead

### Alternative 3: Macro/Preprocessing

**Approach**: Transform defer syntax before parsing.

**Rejected because**:
- Adds preprocessing step
- Harder to debug
- Loses source line information
- Less integrated with language

## Success Metrics

After implementation, success is measured by:

<<<<<<< HEAD
1. **Test coverage**: All 16 active tests in test_defer.fluid pass (Phase 1: 13 core tests, Phase 2: all 3 extended cases)
=======
1. **Test coverage**: All 15 active tests in test_defer.fluid pass (Phase 1: 13 core tests, Phase 2: all 15 active cases)
>>>>>>> 40b3a8d1
2. **Performance**: < 5% overhead vs manual cleanup in benchmarks
3. **Code quality**: No new compiler warnings, passes static analysis
4. **Compilation**: Builds successfully on Windows/Linux/macOS
5. **Documentation**: Implementation documented in Fluid wiki

## Documentation Updates Required

After implementation:

1. **`docs/wiki/Fluid-Reference-Manual.md`**
   - Add defer keyword documentation
   - Include syntax examples
   - Explain LIFO execution order
   - Document limitations (error paths in Phase 1)

2. **`docs/wiki/Fluid-Common-API.md`**
   - Add resource cleanup patterns using defer
   - Show examples with files, sockets, graphics resources

3. **`src/fluid/tests/test_defer.fluid`**
   - Already comprehensive - no changes needed

4. **`readme.md`**
   - Add defer to feature list

## Risk Assessment

| Risk | Likelihood | Impact | Mitigation |
|------|------------|--------|------------|
| Register allocation conflicts | Low | Medium | Use hidden local mechanism (well-tested) |
| JIT incompatibility | Medium | Low | Mark NYI initially, optimize later |
| Performance regression | Low | Medium | Add benchmarks, optimize if needed |
| Scope tracking bugs | Medium | High | Extensive testing with nested scopes |
| Break/continue edge cases | Medium | Medium | Test all loop types thoroughly |
| Error path complexity | High | Medium | Defer to Phase 3, document limitation |

## Conclusion

This implementation plan provides a pragmatic, KISS-compliant approach to adding Go-style defer to Fluid. By leveraging existing function and closure infrastructure, we avoid complex VM modifications while delivering valuable resource management capabilities.

The phased approach allows delivering basic functionality quickly (Phase 1) while keeping options open for advanced features (Phase 2-3) if user demand justifies the additional complexity.

**Recommended action**: Implement Phase 1 MVP, validate with test suite, gather user feedback, then decide on Phase 2/3 based on actual usage patterns.

---

**Last Updated**: 2025-02-17
**Author**: Strategic analysis based on LuaJIT 2.1 architecture and test_defer.fluid requirements
<<<<<<< HEAD
**Status**: Phase 2 complete (argument snapshots enabled; 16/16 active regression tests passing, including paren-less defer syntax and goto scope exits, while error unwinding remains deferred)
=======
**Status**: Phase 2 complete (argument snapshots enabled; 15/15 active regression tests passing, including paren-less defer syntax, while error unwinding remains deferred)
>>>>>>> 40b3a8d1
<|MERGE_RESOLUTION|>--- conflicted
+++ resolved
@@ -550,11 +550,8 @@
 
 **Location**: `src/fluid/tests/test_defer.fluid`
 
-<<<<<<< HEAD
+
 **Status**: Comprehensive test suite already exists with 16 test cases covering:
-=======
-**Status**: Comprehensive test suite already exists with 15 test cases covering:
->>>>>>> 40b3a8d1
 
 - Basic execution order
 - LIFO ordering
@@ -588,13 +585,8 @@
 | Phase | Tests Passing | Key Features | Go Ahead Criteria |
 |-------|--------------|--------------|-------------------|
 | **Phase 1** | 13/13 core | Basic defer, LIFO order, early exits, paren-less syntax | All 13 core tests pass |
-<<<<<<< HEAD
 | **Phase 2** | 16/16 active | + Argument snapshot support, resource cleanup patterns, goto scope exit safety | All 16 active tests pass |
 | **Phase 3** | 17/17 total | + Error path handling | All 17 total tests pass |
-=======
-| **Phase 2** | 15/15 active | + Argument snapshot support, resource cleanup patterns | All 15 active tests pass |
-| **Phase 3** | 16/16 total | + Error path handling | All 16 total tests pass |
->>>>>>> 40b3a8d1
 
 **CRITICAL**: Each phase MUST achieve its test passing criteria before proceeding to the next phase. This ensures stability and prevents regressions.
 
@@ -679,13 +671,8 @@
 
 - ✅ `parse_defer()` now snapshots optional argument expressions into hidden locals flagged with `VSTACK_DEFERARG`, ensuring values are captured at registration time.
 - ✅ `execute_defers()` drains both handlers and their argument payloads in LIFO order and emits `BC_CALL` with the correct arity while staging calls safely above live locals.
-<<<<<<< HEAD
 - ✅ Re-enabled `testArgumentSnapshot` and `testResourceCleanupPattern`, added `testMultiReturnPreservesLocals`, `testDeferWithoutParens`, and the new `testGotoExecutesDeferredHandlers` regression so goto escapes drain defers before resuming; the Flute suite now reports 16/16 passing scenarios with `supportsErrorPropagation` still gating the Phase 3 error test.
 - ✅ Validation command: `build/agents-install/parasol --log-warning --gfx-driver=headless tools/flute.fluid file=src/fluid/tests/test_defer.fluid` (passes 16/16 active cases on 2025-11-08 and 2025-11-09).
-=======
-- ✅ Re-enabled `testArgumentSnapshot` and `testResourceCleanupPattern`, and added `testMultiReturnPreservesLocals` plus `testDeferWithoutParens` to guard both multi-value returns and syntax ergonomics; the Flute suite now reports 15/15 passing scenarios with `supportsErrorPropagation` still gating the Phase 3 error test.
-- ✅ Validation command: `build/agents-install/parasol --log-warning --gfx-driver=headless tools/flute.fluid file=src/fluid/tests/test_defer.fluid` (passes 15/15 active cases on 2025-11-08).
->>>>>>> 40b3a8d1
 
 ### Phase 2: Argument Snapshot Support
 
@@ -698,11 +685,7 @@
 
 **Estimated effort**: 6-10 hours
 
-<<<<<<< HEAD
 **Completion criteria**: **16 of 17 tests passing** (all Phase 1 tests + 3 new Phase 2/extended tests)
-=======
-**Completion criteria**: **15 of 16 tests passing** (all Phase 1 tests + 2 new tests)
->>>>>>> 40b3a8d1
 
 The following ADDITIONAL tests must pass before Phase 3:
 1. ✓ `testArgumentSnapshot` - Argument passing: defer(arg)...end(value)
@@ -719,11 +702,7 @@
 cd src/fluid/tests && ../../../build/agents-install/parasol.exe ../../../tools/flute.fluid file=E:/parasol/src/fluid/tests/test_defer.fluid --gfx-driver=headless
 ```
 
-<<<<<<< HEAD
 **Do NOT proceed to Phase 3 until all 16 tests pass.**
-=======
-**Do NOT proceed to Phase 3 until all 15 tests pass.**
->>>>>>> 40b3a8d1
 
 ### Phase 3: Error Path Handling (Optional)
 
@@ -754,11 +733,7 @@
 - Error-path defer execution is critical for resource safety
 - Time budget allows for VM-level integration work
 
-<<<<<<< HEAD
 **Recommendation**: Defer Phase 3 (pun intended again) until proven necessary. Many use cases don't require error path execution. Phase 1 and 2 provide over 94% of Go's defer functionality (16 of 17 tests).
-=======
-**Recommendation**: Defer Phase 3 (pun intended again) until proven necessary. Many use cases don't require error path execution. Phase 1 and 2 provide over 93% of Go's defer functionality (15 of 16 tests).
->>>>>>> 40b3a8d1
 
 ### Running Tests for Specific Phases
 
@@ -771,11 +746,7 @@
 
 **Interpreting results**:
 - **13 passing**: Phase 1 complete, ready for Phase 2
-<<<<<<< HEAD
 - **16 passing**: Phase 2 complete, ready for Phase 3 (or ship!)
-=======
-- **15 passing**: Phase 2 complete, ready for Phase 3 (or ship!)
->>>>>>> 40b3a8d1
 - **16 passing**: Phase 3 complete (full implementation)
 
 **Individual test debugging** (if needed):
@@ -917,11 +888,7 @@
 
 After implementation, success is measured by:
 
-<<<<<<< HEAD
 1. **Test coverage**: All 16 active tests in test_defer.fluid pass (Phase 1: 13 core tests, Phase 2: all 3 extended cases)
-=======
-1. **Test coverage**: All 15 active tests in test_defer.fluid pass (Phase 1: 13 core tests, Phase 2: all 15 active cases)
->>>>>>> 40b3a8d1
 2. **Performance**: < 5% overhead vs manual cleanup in benchmarks
 3. **Code quality**: No new compiler warnings, passes static analysis
 4. **Compilation**: Builds successfully on Windows/Linux/macOS
@@ -970,8 +937,4 @@
 
 **Last Updated**: 2025-02-17
 **Author**: Strategic analysis based on LuaJIT 2.1 architecture and test_defer.fluid requirements
-<<<<<<< HEAD
-**Status**: Phase 2 complete (argument snapshots enabled; 16/16 active regression tests passing, including paren-less defer syntax and goto scope exits, while error unwinding remains deferred)
-=======
-**Status**: Phase 2 complete (argument snapshots enabled; 15/15 active regression tests passing, including paren-less defer syntax, while error unwinding remains deferred)
->>>>>>> 40b3a8d1
+**Status**: Phase 2 complete (argument snapshots enabled; 16/16 active regression tests passing, including paren-less defer syntax and goto scope exits, while error unwinding remains deferred)