--- conflicted
+++ resolved
@@ -135,11 +135,7 @@
       }
    }
 
-<<<<<<< HEAD
-   if (Resolution > 0) apply_resolution(Resolution);
-=======
    if (Resolution < 1) apply_resolution(Resolution);
->>>>>>> f073f587
 }
 
 GradientColours::GradientColours(const std::array<FRGB, 256> &Map, double Resolution)
@@ -149,12 +145,8 @@
    for (LONG i=0; i < std::ssize(Map); i++) {
       table[i] = agg::rgba8(Map[i]);
    }
-<<<<<<< HEAD
-   if (Resolution > 0) apply_resolution(Resolution);
-=======
 
    if (Resolution < 1) apply_resolution(Resolution);
->>>>>>> f073f587
 }
 
 //********************************************************************************************************************
@@ -216,11 +208,7 @@
    Self->X1      = 0;
    Self->X2      = 1.0; // Set for contoured gradients.
    Self->Flags  |= VGF::SCALED_CX|VGF::SCALED_CY|VGF::SCALED_RADIUS;
-<<<<<<< HEAD
-   Self->Resolution = 0;
-=======
    Self->Resolution = 1;
->>>>>>> f073f587
    return ERR::Okay;
 }
 
@@ -587,16 +575,11 @@
 
 By default, the colours generated for a gradient will be spaced for a smooth transition between stops that maximise
 resolution.  The resolution can be reduced by setting the Resolution value to a fraction between 0 and 1.0.
-<<<<<<< HEAD
-This results in the colour values being sampled at every nth step only, where n is the value `1 / Resolution`.
-
-Resolution is at its maximum when this value is set to zero (the default).
-=======
+
 This results in the colour values being averaged to a single value for every block of n colours, where n is the value 
 `1 / (1 - Resolution)`.
 
 Resolution is at its maximum when this value is set to 1 (the default).
->>>>>>> f073f587
 
 *********************************************************************************************************************/
 
