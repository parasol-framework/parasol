--- conflicted
+++ resolved
@@ -533,11 +533,7 @@
       double resolution;
 
       void apply_resolution(double Resolution) {
-<<<<<<< HEAD
-         resolution = Resolution;
-=======
          resolution = 1.0 - Resolution;
->>>>>>> f073f587
 
          // For a given block of colours, compute the average colour and apply it to the entire block.
 
