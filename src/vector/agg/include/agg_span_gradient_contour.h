--- conflicted
+++ resolved
@@ -67,11 +67,8 @@
    static constexpr int square(int x) { return x * x; }
 
    // Distance transform algorithm by: Pedro Felzenszwalb
-<<<<<<< HEAD
-   void dt(std::vector<double> &spanf, std::vector<double> &spang, std::vector<double> &spanr, std::vector<int> &spann, int length)
-=======
+
    static void dt(std::vector<double> &spanf, std::vector<double> &spang, std::vector<double> &spanr, std::vector<int> &spann, int length)
->>>>>>> f073f587
    {
       spann[0] = 0;
       spang[0] = -infinity;
