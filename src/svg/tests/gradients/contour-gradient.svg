<?xml version="1.0" standalone="no"?>
<!DOCTYPE svg PUBLIC "-//W3C//DTD SVG 1.1//EN" "http://www.w3.org/Graphics/SVG/1.1/DTD/svg11.dtd">

<svg width="1024px" height="800px" viewBox="0 0 1024 800"  version="1.1" xmlns="http://www.w3.org/2000/svg"
   xmlns:parasol="http://www.parasol.ws/namespaces/parasol">
  <defs>
    <contourGradient id="halfcontour" x1="0" x2="0.5">
      <stop offset="0%" stop-color="green" />
      <stop offset="50%" stop-color="red" />
      <stop offset="100%" stop-color="#442222" />
    </contourGradient>

<<<<<<< HEAD
    <contourGradient id="contour1" href="url(#cmap:magma)" spreadMethod="reflect" x1="0" x2="1.0" resolution="0.1"/>
=======
    <contourGradient id="contour1" href="url(#cmap:magma)" spreadMethod="reflect" x1="0" x2="1.0" resolution="0.9"/>
>>>>>>> f073f587

    <contourGradient id="contour2" href="url(#cmap:viridis)" spreadMethod="reflect" x1="0" x2="1.6"/>
  </defs>

  <rect fill="#ffffff" width="1900" height="1024"/>

  <g transform="translate(150,500)" >
    <g transform="scale(0.5,0.5) skewX(10)">
      <circle fill="url(#halfcontour)" cx="0" cy="0" r="100" />
    </g>
  </g>

  <ellipse cx="70%" cy="50%" rx="5%" ry="5%" stroke-width="3" stroke="black" fill="url(#halfcontour)" fill-opacity="0.5"/>

  <rect x="70" y="410" width="100" height="100" rx="50" ry="30" stroke-width="3" stroke="rgb(0,0,0)"
    transform="skewX(30)"  fill="url(#contour1)"/>

  <parasol:spiral id="Spiral" transform="translate(500,650)" stroke="none" stroke-width="4" fill="url(#halfcontour)"
    spacing="30" loop-limit="3"/>

  <rect x="400" y="500" width="200" height="100" fill="url(#halfcontour)" stroke="pink" stroke-width="2" transform="rotate(40,100,100)"/>

  <parasol:shape id="starfish" cx="500" cy="200" r="200" stroke="black" stroke-width="3" fill="url(#contour1)"/>

  <parasol:shape id="triangle" cx="200" cy="300" r="300" spiral="2" vertices="7" m="0"
    stroke="white" stroke-width="0.5" fill="url(#contour2)"/>
</svg><|MERGE_RESOLUTION|>--- conflicted
+++ resolved
@@ -10,11 +10,7 @@
       <stop offset="100%" stop-color="#442222" />
     </contourGradient>
 
-<<<<<<< HEAD
-    <contourGradient id="contour1" href="url(#cmap:magma)" spreadMethod="reflect" x1="0" x2="1.0" resolution="0.1"/>
-=======
     <contourGradient id="contour1" href="url(#cmap:magma)" spreadMethod="reflect" x1="0" x2="1.0" resolution="0.9"/>
->>>>>>> f073f587
 
     <contourGradient id="contour2" href="url(#cmap:viridis)" spreadMethod="reflect" x1="0" x2="1.6"/>
   </defs>
