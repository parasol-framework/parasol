--- conflicted
+++ resolved
@@ -33,11 +33,8 @@
    AxisEvaluator axis_evaluator;
    bool expression_unsupported = false;
 
-<<<<<<< HEAD
-=======
    // Tracks in-scope namespace declarations while building constructed nodes so nested
    // constructors inherit and override prefixes correctly.
->>>>>>> d3840650
    struct ConstructorNamespaceScope
    {
       const ConstructorNamespaceScope * parent = nullptr;
