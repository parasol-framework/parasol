--- conflicted
+++ resolved
@@ -74,12 +74,10 @@
    bool check_identifier_keyword(std::string_view Keyword) const;
    bool match_identifier_keyword(std::string_view Keyword, XPathTokenType KeywordType, XPathToken &OutToken);
    bool is_constructor_keyword(const XPathToken &Token) const;
-<<<<<<< HEAD
-=======
+
    // Lightweight representation of a QName recognised within constructor syntax.
->>>>>>> d3840650
-   struct ConstructorName
-   {
+
+   struct ConstructorName {
       std::string Prefix;
       std::string LocalName;
    };
