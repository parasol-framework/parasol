--- conflicted
+++ resolved
@@ -27,127 +27,122 @@
 #include <cstdint>
 #include <unordered_set>
 
+namespace {
+
 //********************************************************************************************************************
 
-namespace
+bool is_ncname_start(char Ch)
 {
-   bool is_ncname_start(char Ch)
+   if ((Ch >= 'A') and (Ch <= 'Z')) return true;
+   if ((Ch >= 'a') and (Ch <= 'z')) return true;
+   return Ch IS '_';
+}
+
+bool is_ncname_char(char Ch)
+{
+   if (is_ncname_start(Ch)) return true;
+   if ((Ch >= '0') and (Ch <= '9')) return true;
+   if (Ch IS '-') return true;
+   return Ch IS '.';
+}
+
+// Determines if the supplied string adheres to the NCName production so constructor
+// names can be validated without deferring to the XML runtime.
+
+bool is_valid_ncname(std::string_view Value)
+{
+   if (Value.empty()) return false;
+   if (!is_ncname_start(Value.front())) return false;
+
+   for (size_t index = 1; index < Value.length(); ++index)
    {
-      if ((Ch >= 'A') and (Ch <= 'Z')) return true;
-      if ((Ch >= 'a') and (Ch <= 'z')) return true;
-      return Ch IS '_';
-   }
-
-   bool is_ncname_char(char Ch)
-   {
-      if (is_ncname_start(Ch)) return true;
-      if ((Ch >= '0') and (Ch <= '9')) return true;
-      if (Ch IS '-') return true;
-      return Ch IS '.';
-   }
-
-<<<<<<< HEAD
-=======
-   // Determines if the supplied string adheres to the NCName production so constructor
-   // names can be validated without deferring to the XML runtime.
->>>>>>> d3840650
-   bool is_valid_ncname(std::string_view Value)
-   {
-      if (Value.empty()) return false;
-      if (!is_ncname_start(Value.front())) return false;
-
-      for (size_t index = 1; index < Value.length(); ++index)
-      {
-         if (!is_ncname_char(Value[index])) return false;
-      }
-
-      return true;
-   }
-
-<<<<<<< HEAD
-=======
-   // Removes leading and trailing XML whitespace characters from constructor data so
-   // that lexical comparisons can be performed using the normalised string.
->>>>>>> d3840650
-   std::string trim_constructor_whitespace(std::string_view Value)
-   {
-      size_t start = 0;
-      size_t end = Value.length();
-
-      while ((start < end) and (uint8_t(Value[start]) <= 0x20u)) ++start;
-      while ((end > start) and (uint8_t(Value[end - 1]) <= 0x20u)) --end;
-
-      return std::string(Value.substr(start, end - start));
-   }
-
-<<<<<<< HEAD
-=======
-   // Represents a QName or expanded QName parsed from constructor syntax, capturing the
-   // prefix, local part, and resolved namespace URI when known.
->>>>>>> d3840650
-   struct ConstructorQName
-   {
-      bool valid = false;
-      std::string prefix;
-      std::string local;
-      std::string namespace_uri;
-   };
-
-<<<<<<< HEAD
-=======
-   // Parses a QName or expanded QName literal used by computed constructors.  The
-   // function recognises the "Q{uri}local" form as well as prefixed names and produces
-   // a structured representation that downstream evaluators can inspect.
->>>>>>> d3840650
-   ConstructorQName parse_constructor_qname_string(std::string_view Value)
-   {
-      ConstructorQName result;
-      if (Value.empty()) return result;
-
-      std::string trimmed = trim_constructor_whitespace(Value);
-      if (trimmed.empty()) return result;
-
-      std::string_view working(trimmed);
-
-      if ((working.length() >= 2) and (working[0] IS 'Q') and (working[1] IS '{'))
-      {
-         size_t closing = working.find('}');
-         if (closing IS std::string_view::npos) return result;
-
-         result.namespace_uri = std::string(working.substr(2, closing - 2));
-         std::string_view remainder = working.substr(closing + 1);
-         if (remainder.empty()) return result;
-         if (!is_valid_ncname(remainder)) return result;
-
-         result.local = std::string(remainder);
-         result.valid = true;
-         return result;
-      }
-
-      size_t colon = working.find(':');
-      if (colon IS std::string_view::npos)
-      {
-         if (!is_valid_ncname(working)) return result;
-         result.local = std::string(working);
-         result.valid = true;
-         return result;
-      }
-
-      std::string_view prefix_view = working.substr(0, colon);
-      std::string_view local_view = working.substr(colon + 1);
-      if (prefix_view.empty() or local_view.empty()) return result;
-      if (!is_valid_ncname(prefix_view) or !is_valid_ncname(local_view)) return result;
-
-      result.prefix = std::string(prefix_view);
-      result.local = std::string(local_view);
+      if (!is_ncname_char(Value[index])) return false;
+   }
+
+   return true;
+}
+
+
+//********************************************************************************************************************
+// Removes leading and trailing XML whitespace characters from constructor data so that lexical comparisons can be 
+// performed using the normalised string.
+
+std::string trim_constructor_whitespace(std::string_view Value)
+{
+   size_t start = 0;
+   size_t end = Value.length();
+
+   while ((start < end) and (uint8_t(Value[start]) <= 0x20u)) ++start;
+   while ((end > start) and (uint8_t(Value[end - 1]) <= 0x20u)) --end;
+
+   return std::string(Value.substr(start, end - start));
+}
+
+
+//********************************************************************************************************************
+// Represents a QName or expanded QName parsed from constructor syntax, capturing the prefix, local part, and resolved 
+// namespace URI when known.
+
+struct ConstructorQName {
+   bool valid = false;
+   std::string prefix;
+   std::string local;
+   std::string namespace_uri;
+};
+
+//********************************************************************************************************************
+// Parses a QName or expanded QName literal used by computed constructors.  The function recognises the "Q{uri}local" 
+// form as well as prefixed names and produces a structured representation that downstream evaluators can inspect.
+
+ConstructorQName parse_constructor_qname_string(std::string_view Value)
+{
+   ConstructorQName result;
+   if (Value.empty()) return result;
+
+   std::string trimmed = trim_constructor_whitespace(Value);
+   if (trimmed.empty()) return result;
+
+   std::string_view working(trimmed);
+
+   if ((working.length() >= 2) and (working[0] IS 'Q') and (working[1] IS '{')) {
+      size_t closing = working.find('}');
+      if (closing IS std::string_view::npos) return result;
+
+      result.namespace_uri = std::string(working.substr(2, closing - 2));
+      std::string_view remainder = working.substr(closing + 1);
+      if (remainder.empty()) return result;
+      if (!is_valid_ncname(remainder)) return result;
+
+      result.local = std::string(remainder);
       result.valid = true;
       return result;
    }
+
+   size_t colon = working.find(':');
+   if (colon IS std::string_view::npos) {
+      if (!is_valid_ncname(working)) return result;
+      result.local = std::string(working);
+      result.valid = true;
+      return result;
+   }
+
+   std::string_view prefix_view = working.substr(0, colon);
+   std::string_view local_view = working.substr(colon + 1);
+   if (prefix_view.empty() or local_view.empty()) return result;
+   if (!is_valid_ncname(prefix_view) or !is_valid_ncname(local_view)) return result;
+
+   result.prefix = std::string(prefix_view);
+   result.local = std::string(local_view);
+   result.valid = true;
+   return result;
 }
 
+} // Anonymous namespace
+
 //********************************************************************************************************************
 
-XPathVal XPathEvaluator::evaluate_path_expression_value(const XPathNode *PathNode, uint32_t CurrentPrefix) {
+XPathVal XPathEvaluator::evaluate_path_expression_value(const XPathNode *PathNode, uint32_t CurrentPrefix) 
+{
    if (!PathNode) {
       expression_unsupported = true;
       return XPathVal();
@@ -875,24 +870,19 @@
 }
 
 //********************************************************************************************************************
-
-<<<<<<< HEAD
-=======
-// Registers the supplied namespace URI with the owning XML document so constructed
-// nodes reference consistent namespace identifiers.
->>>>>>> d3840650
+// Registers the supplied namespace URI with the owning XML document so constructed nodes reference consistent 
+// namespace identifiers.
+
 uint32_t XPathEvaluator::register_constructor_namespace(const std::string &URI) const
 {
    if (!xml) return 0;
    return xml->registerNamespace(URI);
 }
 
-<<<<<<< HEAD
-=======
-// Resolves a prefix within the chained constructor namespace scopes, honouring the
-// nearest declaration and falling back to the default namespace when the prefix is
-// empty.
->>>>>>> d3840650
+//********************************************************************************************************************
+// Resolves a prefix within the chained constructor namespace scopes, honouring the nearest declaration and falling 
+// back to the default namespace when the prefix is empty.
+
 std::optional<uint32_t> XPathEvaluator::resolve_constructor_prefix(const ConstructorNamespaceScope &Scope,
    std::string_view Prefix) const
 {
@@ -919,11 +909,10 @@
    return std::nullopt;
 }
 
-<<<<<<< HEAD
-=======
-// Recursively clones an XML node subtree so constructor operations can duplicate
-// existing content without mutating the original document tree.
->>>>>>> d3840650
+//********************************************************************************************************************
+// Recursively clones an XML node subtree so constructor operations can duplicate existing content without mutating 
+// the original document tree.
+
 XMLTag XPathEvaluator::clone_node_subtree(const XMLTag &Source, int ParentID)
 {
    XMLTag clone(next_constructed_node_id--, Source.LineNo);
@@ -933,8 +922,7 @@
    clone.Attribs = Source.Attribs;
 
    clone.Children.reserve(Source.Children.size());
-   for (const auto &child : Source.Children)
-   {
+   for (const auto &child : Source.Children) {
       XMLTag child_clone = clone_node_subtree(child, clone.ID);
       clone.Children.push_back(std::move(child_clone));
    }
@@ -942,31 +930,26 @@
    return clone;
 }
 
-<<<<<<< HEAD
-=======
-// Appends a sequence value produced by constructor content into the target element,
-// handling node cloning, attribute creation, and text concatenation according to the
-// XPath constructor rules.
->>>>>>> d3840650
-bool XPathEvaluator::append_constructor_sequence(XMLTag &Parent, const XPathVal &Value,
-   uint32_t CurrentPrefix, const ConstructorNamespaceScope &Scope)
+//********************************************************************************************************************
+// Appends a sequence value produced by constructor content into the target element, handling node cloning, attribute
+// creation, and text concatenation according to the XPath constructor rules.
+
+bool XPathEvaluator::append_constructor_sequence(XMLTag &Parent, const XPathVal &Value, uint32_t CurrentPrefix, 
+   const ConstructorNamespaceScope &Scope)
 {
    (void)CurrentPrefix;
    (void)Scope;
 
-   if (Value.Type IS XPVT::NodeSet)
-   {
+   if (Value.Type IS XPVT::NodeSet) {
       Parent.Children.reserve(Parent.Children.size() + Value.node_set.size());
 
-      for (size_t index = 0; index < Value.node_set.size(); ++index)
-      {
+      for (size_t index = 0; index < Value.node_set.size(); ++index) {
          XMLTag *node = Value.node_set[index];
          if (!node) continue;
 
          const XMLAttrib *attribute = nullptr;
          if (index < Value.node_set_attributes.size()) attribute = Value.node_set_attributes[index];
-         if (attribute)
-         {
+         if (attribute) {
             record_error("Attribute nodes cannot appear within element content.", true);
             return false;
          }
@@ -990,29 +973,25 @@
    return true;
 }
 
-<<<<<<< HEAD
-=======
+//********************************************************************************************************************
 // Evaluates an attribute value template (AVT) collected during parsing.  The template
 // parts alternate between literal text and embedded expressions, and the resolved
 // string is returned for assignment to the constructed attribute.
->>>>>>> d3840650
+
 std::optional<std::string> XPathEvaluator::evaluate_attribute_value_template(const XPathConstructorAttribute &Attribute,
    uint32_t CurrentPrefix)
 {
    std::string result;
 
-   for (size_t index = 0; index < Attribute.value_parts.size(); ++index)
-   {
+   for (size_t index = 0; index < Attribute.value_parts.size(); ++index) {
       const auto &part = Attribute.value_parts[index];
-      if (!part.is_expression)
-      {
+      if (!part.is_expression) {
          result += part.text;
          continue;
       }
 
       auto *expr = Attribute.get_expression_for_part(index);
-      if (!expr)
-      {
+      if (!expr) {
          record_error("Attribute value template part is missing its expression.", true);
          return std::nullopt;
       }
@@ -1029,12 +1008,10 @@
    return result;
 }
 
-<<<<<<< HEAD
-=======
-// Reduces the child expressions beneath a constructor content node to a single string
-// value.  Each child expression is evaluated and the textual representation is
-// concatenated to form the returned content.
->>>>>>> d3840650
+//********************************************************************************************************************
+// Reduces the child expressions beneath a constructor content node to a single string value.  Each child expression 
+// is evaluated and the textual representation is concatenated to form the returned content.
+
 std::optional<std::string> XPathEvaluator::evaluate_constructor_content_string(const XPathNode *Node, uint32_t CurrentPrefix)
 {
    if (!Node) return std::string();
@@ -1091,12 +1068,11 @@
    return result;
 }
 
-<<<<<<< HEAD
-=======
-// Resolves the lexical name of a constructor by evaluating the optional expression or
-// using the literal metadata captured by the parser.  The resulting string retains the
-// raw QName form so later stages can validate namespace bindings.
->>>>>>> d3840650
+//********************************************************************************************************************
+// Resolves the lexical name of a constructor by evaluating the optional expression or using the literal metadata 
+// captured by the parser.  The resulting string retains the raw QName form so later stages can validate namespace 
+// bindings.
+
 std::optional<std::string> XPathEvaluator::evaluate_constructor_name_string(const XPathNode *Node, uint32_t CurrentPrefix)
 {
    if (!Node) return std::string();
@@ -1117,23 +1093,20 @@
    return trim_constructor_whitespace(raw);
 }
 
-<<<<<<< HEAD
-=======
-// Builds an XMLTag representing a direct element constructor.  The function walks the
-// parsed constructor metadata, creates namespace scopes, instantiates attributes, and
-// recursively processes nested constructors and enclosed expressions.
->>>>>>> d3840650
+//********************************************************************************************************************
+// Builds an XMLTag representing a direct element constructor.  The function walks the parsed constructor metadata, 
+// creates namespace scopes, instantiates attributes, and recursively processes nested constructors and enclosed 
+// expressions.
+
 std::optional<XMLTag> XPathEvaluator::build_direct_element_node(const XPathNode *Node, uint32_t CurrentPrefix,
    ConstructorNamespaceScope *ParentScope, int ParentID)
 {
-   if ((!Node) or (Node->type != XPathNodeType::DIRECT_ELEMENT_CONSTRUCTOR))
-   {
+   if ((!Node) or (Node->type != XPathNodeType::DIRECT_ELEMENT_CONSTRUCTOR)) {
       record_error("Invalid direct constructor node encountered.", true);
       return std::nullopt;
    }
 
-   if (!Node->has_constructor_info())
-   {
+   if (!Node->has_constructor_info()) {
       record_error("Direct constructor is missing structural metadata.", true);
       return std::nullopt;
    }
@@ -1142,13 +1115,11 @@
 
    ConstructorNamespaceScope element_scope;
    element_scope.parent = ParentScope;
-   if (ParentScope and ParentScope->default_namespace.has_value())
-   {
+   if (ParentScope and ParentScope->default_namespace.has_value()) {
       element_scope.default_namespace = ParentScope->default_namespace;
    }
 
-   struct EvaluatedAttribute
-   {
+   struct EvaluatedAttribute {
       const XPathConstructorAttribute *definition = nullptr;
       std::string value;
    };
@@ -1156,8 +1127,7 @@
    std::vector<EvaluatedAttribute> evaluated_attributes;
    evaluated_attributes.reserve(info.attributes.size());
 
-   for (const auto &attribute : info.attributes)
-   {
+   for (const auto &attribute : info.attributes) {
       auto value = evaluate_attribute_value_template(attribute, CurrentPrefix);
       if (!value) return std::nullopt;
 
@@ -1171,8 +1141,7 @@
 
    std::string element_name;
    if (info.prefix.empty()) element_name = info.name;
-   else
-   {
+   else {
       element_name = info.prefix;
       element_name += ':';
       element_name += info.name;
@@ -1187,21 +1156,17 @@
 
       if (!attribute->is_namespace_declaration) continue;
 
-      if (attribute->prefix.empty() and (attribute->name IS "xmlns"))
-      {
+      if (attribute->prefix.empty() and (attribute->name IS "xmlns")) {
          if (value.empty()) element_scope.default_namespace = uint32_t{0};
          else element_scope.default_namespace = register_constructor_namespace(value);
       }
-      else if (attribute->prefix IS "xmlns")
-      {
-         if (attribute->name IS "xml")
-         {
+      else if (attribute->prefix IS "xmlns") {
+         if (attribute->name IS "xml") {
             record_error("Cannot redeclare the xml prefix in constructor scope.", true);
             return std::nullopt;
          }
 
-         if (value.empty())
-         {
+         if (value.empty()) {
             record_error("Namespace prefix declarations require a non-empty URI.", true);
             return std::nullopt;
          }
@@ -1211,8 +1176,7 @@
 
       std::string attribute_name;
       if (attribute->prefix.empty()) attribute_name = attribute->name;
-      else
-      {
+      else {
          attribute_name = attribute->prefix;
          attribute_name += ':';
          attribute_name += attribute->name;
@@ -1221,15 +1185,13 @@
       element_attributes.emplace_back(attribute_name, value);
    }
 
-   for (const auto &entry : evaluated_attributes)
-   {
+   for (const auto &entry : evaluated_attributes) {
       const auto *attribute = entry.definition;
       const std::string &value = entry.value;
 
       if (attribute->is_namespace_declaration) continue;
 
-      if (!attribute->prefix.empty())
-      {
+      if (!attribute->prefix.empty()) {
          auto resolved = resolve_constructor_prefix(element_scope, attribute->prefix);
          if (!resolved.has_value())
          {
@@ -1240,8 +1202,7 @@
 
       std::string attribute_name;
       if (attribute->prefix.empty()) attribute_name = attribute->name;
-      else
-      {
+      else {
          attribute_name = attribute->prefix;
          attribute_name += ':';
          attribute_name += attribute->name;
@@ -1252,11 +1213,9 @@
 
    uint32_t namespace_id = 0;
    if (!info.namespace_uri.empty()) namespace_id = register_constructor_namespace(info.namespace_uri);
-   else if (!info.prefix.empty())
-   {
+   else if (!info.prefix.empty()) {
       auto resolved = resolve_constructor_prefix(element_scope, info.prefix);
-      if (!resolved.has_value())
-      {
+      if (!resolved.has_value()) {
          record_error("Element prefix is not declared within constructor scope.", true);
          return std::nullopt;
       }
@@ -1285,10 +1244,8 @@
          continue;
       }
 
-      if (child->type IS XPathNodeType::CONSTRUCTOR_CONTENT)
-      {
-         if (!child->value.empty())
-         {
+      if (child->type IS XPathNodeType::CONSTRUCTOR_CONTENT) {
+         if (!child->value.empty()) {
             pf::vector<XMLAttrib> text_attribs;
             text_attribs.emplace_back("", child->value);
             XMLTag text_node(next_constructed_node_id--, 0, text_attribs);
@@ -1319,12 +1276,10 @@
    return element;
 }
 
-<<<<<<< HEAD
-=======
-// Entry point used by the evaluator to execute direct element constructors in the
-// expression tree.  The resulting element is appended to the constructed node list and
-// wrapped in an XPathVal for downstream consumers.
->>>>>>> d3840650
+//********************************************************************************************************************
+// Entry point used by the evaluator to execute direct element constructors in the expression tree.  The resulting 
+// element is appended to the constructed node list and wrapped in an XPathVal for downstream consumers.
+
 XPathVal XPathEvaluator::evaluate_direct_element_constructor(const XPathNode *Node, uint32_t CurrentPrefix)
 {
    auto element = build_direct_element_node(Node, CurrentPrefix, nullptr, 0);
@@ -1344,44 +1299,37 @@
    return XPathVal(nodes, node_string, std::move(string_values));
 }
 
-<<<<<<< HEAD
-=======
-// Handles computed element constructors where the element name or namespace is driven
-// by runtime expressions.  The method prepares the namespace scope and evaluates the
-// content sequence before emitting the constructed element.
->>>>>>> d3840650
+//********************************************************************************************************************
+// Handles computed element constructors where the element name or namespace is driven by runtime expressions.  The 
+// method prepares the namespace scope and evaluates the content sequence before emitting the constructed element.
+
 XPathVal XPathEvaluator::evaluate_computed_element_constructor(const XPathNode *Node, uint32_t CurrentPrefix)
 {
-   if ((!Node) or (Node->type != XPathNodeType::COMPUTED_ELEMENT_CONSTRUCTOR))
-   {
+   if ((!Node) or (Node->type != XPathNodeType::COMPUTED_ELEMENT_CONSTRUCTOR)) {
       record_error("Invalid computed element constructor node encountered.", true);
       return XPathVal();
    }
 
-   if (!Node->has_constructor_info())
-   {
+   if (!Node->has_constructor_info()) {
       record_error("Computed element constructor is missing metadata.", true);
       return XPathVal();
    }
 
    ConstructorQName name_info;
 
-   if (Node->has_name_expression())
-   {
+   if (Node->has_name_expression()) {
       auto name_string = evaluate_constructor_name_string(Node->get_name_expression(), CurrentPrefix);
       if (!name_string) return XPathVal();
 
       auto parsed = parse_constructor_qname_string(*name_string);
-      if (!parsed.valid)
-      {
+      if (!parsed.valid) {
          record_error("Computed element name must resolve to a QName.", true);
          return XPathVal();
       }
 
       name_info = std::move(parsed);
    }
-   else
-   {
+   else {
       const auto &info = *Node->constructor_info;
       name_info.valid = true;
       name_info.prefix = info.prefix;
@@ -1389,14 +1337,12 @@
       name_info.namespace_uri = info.namespace_uri;
    }
 
-   if (name_info.local.empty())
-   {
+   if (name_info.local.empty()) {
       record_error("Computed element constructor requires a local name.", true);
       return XPathVal();
    }
 
-   auto resolve_prefix_in_context = [&](std::string_view Prefix) -> std::optional<uint32_t>
-   {
+   auto resolve_prefix_in_context = [&](std::string_view Prefix) -> std::optional<uint32_t> {
       if (Prefix.empty()) return uint32_t{0};
       if (!xml) return std::nullopt;
       if (Prefix.compare("xml") IS 0) return register_constructor_namespace("http://www.w3.org/XML/1998/namespace");
@@ -1440,24 +1386,19 @@
    ConstructorNamespaceScope scope;
    scope.parent = nullptr;
 
-   if (Node->child_count() > 0)
-   {
+   if (Node->child_count() > 0) {
       const XPathNode *content_node = Node->get_child(0);
-      if (content_node)
-      {
-         if (!content_node->value.empty())
-         {
+      if (content_node) {
+         if (!content_node->value.empty()) {
             pf::vector<XMLAttrib> text_attribs;
             text_attribs.emplace_back("", content_node->value);
             XMLTag text_node(next_constructed_node_id--, 0, text_attribs);
             text_node.ParentID = element.ID;
             element.Children.push_back(std::move(text_node));
          }
-         else if (content_node->child_count() > 0)
-         {
+         else if (content_node->child_count() > 0) {
             const XPathNode *expr = content_node->get_child(0);
-            if (expr)
-            {
+            if (expr) {
                size_t previous_constructed = constructed_nodes.size();
                auto saved_id = next_constructed_node_id;
                XPathVal value = evaluate_expression(expr, CurrentPrefix);
@@ -1484,35 +1425,30 @@
    return XPathVal(nodes, node_string, std::move(string_values));
 }
 
-<<<<<<< HEAD
-=======
-// Implements computed attribute constructors, resolving the attribute name at runtime
-// and constructing a single attribute node according to the XPath specification.
->>>>>>> d3840650
+//********************************************************************************************************************
+// Implements computed attribute constructors, resolving the attribute name at runtime and constructing a single 
+// attribute node according to the XPath specification.
+
 XPathVal XPathEvaluator::evaluate_computed_attribute_constructor(const XPathNode *Node, uint32_t CurrentPrefix)
 {
-   if ((!Node) or (Node->type != XPathNodeType::COMPUTED_ATTRIBUTE_CONSTRUCTOR))
-   {
+   if ((!Node) or (Node->type != XPathNodeType::COMPUTED_ATTRIBUTE_CONSTRUCTOR)) {
       record_error("Invalid computed attribute constructor node encountered.", true);
       return XPathVal();
    }
 
-   if (!Node->has_constructor_info())
-   {
+   if (!Node->has_constructor_info()) {
       record_error("Computed attribute constructor is missing metadata.", true);
       return XPathVal();
    }
 
    ConstructorQName name_info;
 
-   if (Node->has_name_expression())
-   {
+   if (Node->has_name_expression()) {
       auto name_string = evaluate_constructor_name_string(Node->get_name_expression(), CurrentPrefix);
       if (!name_string) return XPathVal();
 
       auto parsed = parse_constructor_qname_string(*name_string);
-      if (!parsed.valid)
-      {
+      if (!parsed.valid) {
          record_error("Computed attribute name must resolve to a QName.", true);
          return XPathVal();
       }
@@ -1522,8 +1458,7 @@
       name_info.namespace_uri = parsed.namespace_uri;
       name_info.valid = true;
    }
-   else
-   {
+   else {
       const auto &info = *Node->constructor_info;
       name_info.valid = true;
       name_info.prefix = info.prefix;
@@ -1531,8 +1466,7 @@
       name_info.namespace_uri = info.namespace_uri;
    }
 
-   if (name_info.local.empty())
-   {
+   if (name_info.local.empty()) {
       record_error("Computed attribute constructor requires a local name.", true);
       return XPathVal();
    }
@@ -1551,11 +1485,9 @@
 
    uint32_t namespace_id = 0;
    if (!name_info.namespace_uri.empty()) namespace_id = register_constructor_namespace(name_info.namespace_uri);
-   else if (!name_info.prefix.empty())
-   {
+   else if (!name_info.prefix.empty()) {
       auto resolved = resolve_prefix_in_context(name_info.prefix);
-      if (!resolved.has_value())
-      {
+      if (!resolved.has_value()) {
          record_error("Attribute prefix is not bound in scope.", true);
          return XPathVal();
       }
@@ -1564,8 +1496,7 @@
 
    std::string attribute_name;
    if (name_info.prefix.empty()) attribute_name = name_info.local;
-   else
-   {
+   else {
       attribute_name = name_info.prefix;
       attribute_name += ':';
       attribute_name += name_info.local;
@@ -1598,15 +1529,13 @@
    return XPathVal(nodes, std::nullopt, {}, std::move(attributes));
 }
 
-<<<<<<< HEAD
-=======
-// Evaluates text constructors by flattening the enclosed expression into a string and
-// returning it as a text node for inclusion in the result sequence.
->>>>>>> d3840650
+//********************************************************************************************************************
+// Evaluates text constructors by flattening the enclosed expression into a string and returning it as a text node 
+// for inclusion in the result sequence.
+
 XPathVal XPathEvaluator::evaluate_text_constructor(const XPathNode *Node, uint32_t CurrentPrefix)
 {
-   if ((!Node) or (Node->type != XPathNodeType::TEXT_CONSTRUCTOR))
-   {
+   if ((!Node) or (Node->type != XPathNodeType::TEXT_CONSTRUCTOR)) {
       record_error("Invalid text constructor node encountered.", true);
       return XPathVal();
    }
@@ -1636,15 +1565,13 @@
    return XPathVal(nodes, *content, std::move(string_values));
 }
 
-<<<<<<< HEAD
-=======
+//********************************************************************************************************************
 // Evaluates comment constructors by producing the textual content and wrapping it in a
 // comment node for downstream processing.
->>>>>>> d3840650
+
 XPathVal XPathEvaluator::evaluate_comment_constructor(const XPathNode *Node, uint32_t CurrentPrefix)
 {
-   if ((!Node) or (Node->type != XPathNodeType::COMMENT_CONSTRUCTOR))
-   {
+   if ((!Node) or (Node->type != XPathNodeType::COMMENT_CONSTRUCTOR)) {
       record_error("Invalid comment constructor node encountered.", true);
       return XPathVal();
    }
@@ -1687,15 +1614,13 @@
    return XPathVal(nodes, *content, std::move(string_values));
 }
 
-<<<<<<< HEAD
-=======
-// Executes processing-instruction constructors, resolving the target name and content
-// while enforcing NCName rules defined by XPath.
->>>>>>> d3840650
+//********************************************************************************************************************
+// Executes processing-instruction constructors, resolving the target name and content while enforcing NCName rules 
+// defined by XPath.
+
 XPathVal XPathEvaluator::evaluate_pi_constructor(const XPathNode *Node, uint32_t CurrentPrefix)
 {
-   if ((!Node) or (Node->type != XPathNodeType::PI_CONSTRUCTOR))
-   {
+   if ((!Node) or (Node->type != XPathNodeType::PI_CONSTRUCTOR)) {
       record_error("Invalid processing-instruction constructor encountered.", true);
       return XPathVal();
    }
@@ -1712,14 +1637,12 @@
 
    target = trim_constructor_whitespace(target);
 
-   if (target.empty())
-   {
+   if (target.empty()) {
       record_error("Processing-instruction constructor requires a target name.", true);
       return XPathVal();
    }
 
-   if (!is_valid_ncname(target))
-   {
+   if (!is_valid_ncname(target)) {
       record_error("Processing-instruction target must be an NCName.", true);
       return XPathVal();
    }
@@ -1759,11 +1682,10 @@
    return XPathVal(nodes, *content, std::move(string_values));
 }
 
-<<<<<<< HEAD
-=======
+//********************************************************************************************************************
 // Produces document nodes by evaluating the enclosed content, constructing a temporary
 // root scope, and appending the resulting children to a synthetic document element.
->>>>>>> d3840650
+
 XPathVal XPathEvaluator::evaluate_document_constructor(const XPathNode *Node, uint32_t CurrentPrefix)
 {
    if ((!Node) or (Node->type != XPathNodeType::DOCUMENT_CONSTRUCTOR))
@@ -1783,24 +1705,19 @@
    ConstructorNamespaceScope scope;
    scope.parent = nullptr;
 
-   if (Node->child_count() > 0)
-   {
+   if (Node->child_count() > 0) {
       const XPathNode *content_node = Node->get_child(0);
-      if (content_node)
-      {
-         if (!content_node->value.empty())
-         {
+      if (content_node) {
+         if (!content_node->value.empty()) {
             pf::vector<XMLAttrib> text_attribs;
             text_attribs.emplace_back("", content_node->value);
             XMLTag text_node(next_constructed_node_id--, 0, text_attribs);
             text_node.ParentID = document_node.ID;
             document_node.Children.push_back(std::move(text_node));
          }
-         else if (content_node->child_count() > 0)
-         {
+         else if (content_node->child_count() > 0) {
             const XPathNode *expr = content_node->get_child(0);
-            if (expr)
-            {
+            if (expr) {
                size_t previous_constructed = constructed_nodes.size();
                auto saved_id = next_constructed_node_id;
                XPathVal value = evaluate_expression(expr, CurrentPrefix);
