--- conflicted
+++ resolved
@@ -1068,7 +1068,7 @@
 {
    std::string result;
 
-   for (size_t index = 0; index < Attribute.value_parts.size(); ++index) {
+   for (int index = 0; index < std::ssize(Attribute.value_parts); ++index) {
       const auto &part = Attribute.value_parts[index];
       if (!part.is_expression) {
          result += part.text;
@@ -1077,6 +1077,7 @@
 
       auto *expr = Attribute.get_expression_for_part(index);
       if (!expr) {
+         pf::Log("XPath").detail("AVT failed at part index %d", index);
          record_error("Attribute value template part is missing its expression.", (const XPathNode *)nullptr, true);
          return std::nullopt;
       }
@@ -1111,32 +1112,6 @@
          }
 
          if (is_trace_enabled(TraceCategory::XPath)) {
-<<<<<<< HEAD
-            pf::Log log("XPath");
-            log.msg(trace_detail_level, "AVT context variable count: %zu", context.variables.size());
-            log.msg(trace_detail_level, "AVT expression failed: %s | context-vars=%s | prev-flag=%s",
-               signature.c_str(), variable_list.c_str(), previous_flag ? "true" : "false");
-         }
-
-         std::string message = "Attribute value template expression could not be evaluated for part ";
-         message += std::to_string(index);
-         message.append(". AST signature: ");
-         message += signature;
-         message.push_back('.');
-         if (!evaluation_error.empty()) {
-            message.append(" XPath error: ");
-            message += evaluation_error;
-            if (evaluation_error.back() != '.') message.push_back('.');
-         }
-         if (context.variables.empty()) message.append(" No context variables were in scope.");
-         else {
-            message.append(" In-scope variables: ");
-            message += variable_list;
-            message.push_back('.');
-         }
-
-         record_error(message, true);
-=======
             std::string signature = build_ast_signature(expr);
             size_t variable_count = context.variables.size();
             std::string variable_list;
@@ -1157,7 +1132,7 @@
          }
          record_error("Attribute value template expression could not be evaluated.", expr);
          if (xml and xml->ErrorMsg.empty()) xml->ErrorMsg.assign("Attribute value template expression could not be evaluated.");
->>>>>>> f2668f65
+        
          constructed_nodes.resize(previous_constructed);
          next_constructed_node_id = saved_id;
          return std::nullopt;
