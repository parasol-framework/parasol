//********************************************************************************************************************
// XPath Tokenizer Implementation
//
// The tokenizer converts XPath query strings into a sequence of tokens that can be parsed into an abstract
// syntax tree.  This lexical analysis stage handles all XPath token types including operators, literals,
// keywords, identifiers, and special syntax like axis specifiers and node tests.
//
// The tokenizer uses a single-pass character-by-character scan with lookahead to resolve ambiguous tokens
// (such as differentiating between the multiply operator and wildcard, or recognising multi-character
// operators like '::' and '//').  It maintains keyword mappings for language keywords ('and', 'or', 'if', etc.)
// and properly handles string literals, numeric constants, and qualified names.
//
// This implementation focuses on producing clean token streams that simplify the parser's job, allowing
// the parser to focus on grammatical structure rather than low-level character processing.

#include "xpath_tokenizer.h"

#include <parasol/main.h>

#include <array>
#include <cctype>
#include <ranges>
#include <utility>

namespace {

struct KeywordMapping {
   std::string_view text;
   XPathTokenType type;
};

constexpr std::array keyword_mappings{
   KeywordMapping{ "and", XPathTokenType::AND },
   KeywordMapping{ "or", XPathTokenType::OR },
   KeywordMapping{ "not", XPathTokenType::NOT },
   KeywordMapping{ "div", XPathTokenType::DIVIDE },
   KeywordMapping{ "mod", XPathTokenType::MODULO },
   KeywordMapping{ "eq", XPathTokenType::EQ },
   KeywordMapping{ "ne", XPathTokenType::NE },
   KeywordMapping{ "lt", XPathTokenType::LT },
   KeywordMapping{ "le", XPathTokenType::LE },
   KeywordMapping{ "gt", XPathTokenType::GT },
   KeywordMapping{ "ge", XPathTokenType::GE },
   KeywordMapping{ "if", XPathTokenType::IF },
   KeywordMapping{ "then", XPathTokenType::THEN },
   KeywordMapping{ "else", XPathTokenType::ELSE },
   KeywordMapping{ "for", XPathTokenType::FOR },
   KeywordMapping{ "let", XPathTokenType::LET },
   KeywordMapping{ "in", XPathTokenType::IN },
   KeywordMapping{ "return", XPathTokenType::RETURN },
   KeywordMapping{ "some", XPathTokenType::SOME },
   KeywordMapping{ "every", XPathTokenType::EVERY },
   KeywordMapping{ "satisfies", XPathTokenType::SATISFIES }
};

constexpr std::array multi_char_operators{
   std::pair{ std::string_view("//"), XPathTokenType::DOUBLE_SLASH },
   std::pair{ std::string_view(".."), XPathTokenType::DOUBLE_DOT },
   std::pair{ std::string_view("::"), XPathTokenType::AXIS_SEPARATOR },
   std::pair{ std::string_view("!="), XPathTokenType::NOT_EQUALS },
   std::pair{ std::string_view("<="), XPathTokenType::LESS_EQUAL },
   std::pair{ std::string_view(">="), XPathTokenType::GREATER_EQUAL },
   std::pair{ std::string_view(":="), XPathTokenType::ASSIGN }
};

}

bool XPathTokenizer::is_alpha(char c) const
{
   return std::isalpha((unsigned char)(c));
}

bool XPathTokenizer::is_digit(char c) const
{
   return std::isdigit((unsigned char)(c));
}

bool XPathTokenizer::is_alnum(char c) const
{
   return std::isalnum((unsigned char)(c));
}

bool XPathTokenizer::is_whitespace(char c) const
{
   return std::isspace((unsigned char)(c));
}

bool XPathTokenizer::is_name_start_char(char c) const
{
   return is_alpha(c) or c IS '_';
}

bool XPathTokenizer::is_name_char(char c) const
{
   return is_alnum(c) or c IS '_' or c IS '-' or c IS '.';
}

char XPathTokenizer::peek(size_t offset) const
{
   size_t pos = position + offset;
   return pos < length ? input[pos] : '\0';
}

// Advances the position pointer past all consecutive whitespace characters in the input string.

void XPathTokenizer::skip_whitespace()
{
   while (position < length and is_whitespace(input[position]))
   {
      position++;
   }
}

bool XPathTokenizer::match(std::string_view Str)
{
   if (position + Str.size() > length) return false;
   return input.compare(position, Str.size(), Str) IS 0;
}

char XPathTokenizer::current() const
{
   return position < length ? input[position] : '\0';
}

void XPathTokenizer::advance()
{
   if (position < length) position++;
}

bool XPathTokenizer::has_more() const
{
   return position < length;
}

// Main tokenization function that converts an XPath query string into a vector of tokens. Handles operators,
// literals, identifiers, keywords, and special XPath syntax. Resolves ambiguities such as differentiating
// between the multiply operator and wildcard based on context. Tracks bracket and parenthesis depth to
// inform operator disambiguation logic.

std::vector<XPathToken> XPathTokenizer::tokenize(std::string_view XPath)
{
   input = XPath;
   position = 0;
   length = input.size();
   std::vector<XPathToken> tokens;
   tokens.reserve(XPath.size() + 1);
   int bracket_depth = 0;
   int paren_depth = 0;
   int direct_constructor_depth = 0;
   bool inside_direct_tag = false;
   bool pending_close_tag = false;

   auto lookahead_non_whitespace = [&](size_t index) -> size_t
   {
      size_t lookahead = index;
      while (lookahead < length and is_whitespace(input[lookahead])) lookahead++;
      return lookahead;
   };

   auto last_token_is_operand = [&](const std::vector<XPathToken> &TokenList) -> bool
   {
      if (TokenList.empty()) return false;
      const auto &token = TokenList.back();
      switch (token.type)
      {
         case XPathTokenType::IDENTIFIER:
         case XPathTokenType::NUMBER:
         case XPathTokenType::STRING:
         case XPathTokenType::RPAREN:
         case XPathTokenType::RBRACKET:
            return true;
         default:
            return false;
      }
   };

   while (position < length) {
      skip_whitespace();
      if (position >= length) break;

      char ch = current();

      if (inside_direct_tag and ch IS '/' and peek(1) IS '>') {
         size_t start = position;
         position += 2;
         tokens.emplace_back(XPathTokenType::EMPTY_TAG_CLOSE, input.substr(start, 2), start, 2);
         inside_direct_tag = false;
         pending_close_tag = false;
         if (direct_constructor_depth > 0) direct_constructor_depth--;
         continue;
      }

      if (inside_direct_tag and ch IS '?' and peek(1) IS '>') {
         size_t start = position;
         position += 2;
         tokens.emplace_back(XPathTokenType::PI_END, input.substr(start, 2), start, 2);
         inside_direct_tag = false;
         pending_close_tag = false;
         continue;
      }

      if (inside_direct_tag and (ch IS '\'' or ch IS '"')) {
         XPathToken token = scan_attribute_value(ch, true);
         tokens.push_back(std::move(token));
         continue;
      }

      if (inside_direct_tag and ch IS '>') {
         size_t start = position;
         position++;
         tokens.emplace_back(XPathTokenType::TAG_CLOSE, input.substr(start, 1), start, 1);
         inside_direct_tag = false;
         if (pending_close_tag and direct_constructor_depth > 0) direct_constructor_depth--;
         pending_close_tag = false;
         continue;
      }

      if (ch IS '{') {
         size_t start = position;
         position++;
         tokens.emplace_back(XPathTokenType::LBRACE, input.substr(start, 1), start, 1);
         continue;
      }

      if (ch IS '}') {
         size_t start = position;
         position++;
         tokens.emplace_back(XPathTokenType::RBRACE, input.substr(start, 1), start, 1);
         continue;
      }

      if (ch IS '<') {
         size_t start = position;

         if (position + 1 < length and input[position + 1] IS '=') {
            position += 2;
            tokens.emplace_back(XPathTokenType::LESS_EQUAL, input.substr(start, 2), start, 2);
            continue;
         }

         bool prev_is_operand = last_token_is_operand(tokens);
         size_t name_pos = lookahead_non_whitespace(position + 1);
         char lookahead_char = name_pos < length ? input[name_pos] : '\0';

         bool starts_close = lookahead_char IS '/';
         bool starts_pi = lookahead_char IS '?';
         bool starts_name = is_name_start_char(lookahead_char);

         bool constructor_candidate = starts_close or starts_pi or starts_name;
         bool treat_as_constructor = constructor_candidate and (!prev_is_operand or (direct_constructor_depth > 0) or tokens.empty());

         if (treat_as_constructor) {
            if (starts_close) {
               position += 2;
               tokens.emplace_back(XPathTokenType::CLOSE_TAG_OPEN, input.substr(start, 2), start, 2);
               inside_direct_tag = true;
               pending_close_tag = true;
               continue;
            }

            if (starts_pi) {
               position += 2;
               tokens.emplace_back(XPathTokenType::PI_START, input.substr(start, 2), start, 2);
               inside_direct_tag = true;
               pending_close_tag = false;
               continue;
            }

            position++;
            tokens.emplace_back(XPathTokenType::TAG_OPEN, input.substr(start, 1), start, 1);
            inside_direct_tag = true;
            pending_close_tag = false;
            direct_constructor_depth++;
            continue;
         }

         position++;
         tokens.emplace_back(XPathTokenType::LESS_THAN, input.substr(start, 1), start, 1);
         continue;
      }

      if (input[position] IS '*') {
         size_t start = position;
         position++;

         XPathTokenType type = XPathTokenType::WILDCARD;

         bool prev_is_operand = false;
         bool prev_forces_wild = false;

         if (not tokens.empty()) {
            auto prev = tokens.back().type;
            prev_is_operand = (prev IS XPathTokenType::NUMBER) or
                              (prev IS XPathTokenType::STRING) or
                              (prev IS XPathTokenType::IDENTIFIER) or
                              (prev IS XPathTokenType::RPAREN) or
                              (prev IS XPathTokenType::RBRACKET);

            prev_forces_wild = (prev IS XPathTokenType::AT) or
                               (prev IS XPathTokenType::AXIS_SEPARATOR) or
                               (prev IS XPathTokenType::SLASH) or
                               (prev IS XPathTokenType::DOUBLE_SLASH) or
                               (prev IS XPathTokenType::COLON);
         }

         auto is_operand_start = [&](size_t index) {
            if (index >= length) return false;
            char ch = input[index];
            if (is_digit(ch)) return true;
            if (ch IS '.') {
               if (index + 1 < length) {
                  char next = input[index + 1];
                  if (is_digit(next)) return true;
                  if (next IS '.' or next IS '/') return true;
               }
               return true;
            }
            if (ch IS '/') return true;
            if (is_name_start_char(ch)) return true;
            if (ch IS '@' or ch IS '$' or ch IS '(') return true;
            if (ch IS '\'' or ch IS '"') return true;
            return false;
         };

         auto unary_context_before = [&](size_t index) {
            size_t prev = index;
            while (prev > 0 and is_whitespace(input[prev - 1])) prev--;
            if (prev IS 0) return true;

            char before = input[prev - 1];
            if (before IS '(' or before IS '[') return true;
            if (before IS '@' or before IS '$' or before IS ',' or before IS ':') return true;
            if (before IS '+' or before IS '-' or before IS '*' or before IS '/' or before IS '|' or before IS '!' or before IS '<' or before IS '>' or before IS '=') return true;
            return false;
         };

         auto next_operand_index = [&]() -> size_t {
            size_t lookahead = position;
            while (lookahead < length and is_whitespace(input[lookahead])) lookahead++;
            if (lookahead >= length) return std::string_view::npos;

            char next_char = input[lookahead];
            if (next_char IS '-' or next_char IS '+') {
               if (not unary_context_before(lookahead)) return std::string_view::npos;
               size_t after_sign = lookahead + 1;
               while (after_sign < length and is_whitespace(input[after_sign])) after_sign++;
               if (after_sign >= length) return std::string_view::npos;
               return is_operand_start(after_sign) ? after_sign : std::string_view::npos;
            }

            return is_operand_start(lookahead) ? lookahead : std::string_view::npos;
         };

         size_t operand_index = next_operand_index();
         bool inside_structural_context = (bracket_depth > 0) or (paren_depth > 0);

         bool prev_allows_binary = false;
         if (not tokens.empty()) {
            auto prev_type = tokens.back().type;

            if ((prev_type IS XPathTokenType::IDENTIFIER) or
                (prev_type IS XPathTokenType::RPAREN) or
                (prev_type IS XPathTokenType::RBRACKET) or
                (prev_type IS XPathTokenType::WILDCARD)) {
               prev_allows_binary = true;
            }
            else if ((prev_type IS XPathTokenType::NUMBER) or (prev_type IS XPathTokenType::STRING)) {
               if (inside_structural_context) prev_allows_binary = true;
            }
         }

         if (prev_is_operand and prev_allows_binary and !prev_forces_wild and operand_index != std::string_view::npos) {
            type = XPathTokenType::MULTIPLY;
         }

         tokens.emplace_back(type, input.substr(start, 1), start, 1);
      }
      else {
         XPathToken token = scan_operator();
         if (token.type IS XPathTokenType::UNKNOWN) {
            if (current() IS '\'' or current() IS '"') {
               token = scan_string(current());
            }
            else if (is_digit(current()) or (current() IS '.' and is_digit(peek(1)))) {
               token = scan_number();
            }
            else if (is_name_start_char(current())) {
               token = scan_identifier();
            }
            else {
               size_t start = position;
               auto unknown_char = input.substr(start, 1);
               advance();
               token = XPathToken(XPathTokenType::UNKNOWN, unknown_char, start, 1);
            }
         }

         if (token.type IS XPathTokenType::LBRACKET) bracket_depth++;
         else if (token.type IS XPathTokenType::RBRACKET and bracket_depth > 0) bracket_depth--;
         else if (token.type IS XPathTokenType::LPAREN) paren_depth++;
         else if (token.type IS XPathTokenType::RPAREN and paren_depth > 0) paren_depth--;

         tokens.push_back(std::move(token));
      }
   }

   tokens.emplace_back(XPathTokenType::END_OF_INPUT, std::string_view(""), position, 0);
   return tokens;
}

// Scans and tokenizes an identifier or keyword from the current position. Checks the scanned name against
// the keyword mappings to determine if it's a reserved word (like 'and', 'or', 'if') or a regular identifier.

XPathToken XPathTokenizer::scan_identifier()
{
   size_t start = position;

   while (position < length and is_name_char(input[position])) {
      position++;
   }

   auto identifier = input.substr(start, position - start);

   auto match = std::ranges::find_if(keyword_mappings, [identifier](const KeywordMapping &entry) {
      return identifier IS entry.text;
   });

   XPathTokenType type = (match != keyword_mappings.end()) ? match->type : XPathTokenType::IDENTIFIER;
   return XPathToken(type, identifier, start, position - start);
}

// Scans numeric literals from the input, handling both integers and decimal numbers. Parses consecutive
// digits and at most one decimal point to form a valid numeric token.

XPathToken XPathTokenizer::scan_number()
{
   size_t start = position;
   bool seen_dot = false;
   while (position < length) {
      char current = input[position];
      if (is_digit(current)) {
         position++;
         continue;
      }

      if (not seen_dot and current IS '.') {
         seen_dot = true;
         position++;
         continue;
      }
      break;
   }

   auto number_view = input.substr(start, position - start);
   return XPathToken(XPathTokenType::NUMBER, number_view, start, position - start);
}

// Scans string literals enclosed in quotes (single or double). Handles escape sequences for quote characters,
// backslashes, and wildcards. Uses optimised fast-path for strings without escapes, otherwise builds the
// unescaped string content with proper escape processing.

XPathToken XPathTokenizer::scan_string(char QuoteChar)
{
   size_t start = position;
   position++;
   size_t content_start = position;

   bool has_escapes = false;
   size_t scan_pos = position;
   while ((scan_pos < length) and (input[scan_pos] != QuoteChar)) {
      if (input[scan_pos] IS '\\') {
         has_escapes = true;
         break;
      }
      scan_pos++;
   }

   if (not has_escapes) {
      size_t content_end = scan_pos;
      position = scan_pos;
      if (position < length) position++;

      auto string_content = input.substr(content_start, content_end - content_start);
      return XPathToken(XPathTokenType::STRING, string_content, start, position - start);
   }

   std::string value;
   value.reserve(scan_pos - content_start + 10);

   while ((position < length) and (input[position] != QuoteChar))
   {
      if (input[position] IS '\\' and position + 1 < length)
      {
         position++;
         char escaped = input[position];
         if (escaped IS QuoteChar or escaped IS '\\' or escaped IS '*')
         {
            value += escaped;
         }
         else
         {
            value += '\\';
            value += escaped;
         }
      }
      else value += input[position];

      position++;
   }

   if (position < length) position++;

   return XPathToken(XPathTokenType::STRING, std::move(value), start, position - start);
}

<<<<<<< HEAD
=======
// Scans an attribute value inside a direct constructor.  When template processing is
// enabled the function splits the string into literal and expression parts so the
// parser can construct attribute value templates.
>>>>>>> d3840650
XPathToken XPathTokenizer::scan_attribute_value(char QuoteChar, bool ProcessTemplates)
{
   size_t start = position;
   position++;

   std::vector<XPathAttributeValuePart> parts;
   std::string current_literal;
   std::string current_expression;
   bool in_expression = false;
   int brace_depth = 0;

   while (position < length)
   {
      char ch = input[position];

      if (not in_expression)
      {
         if (ch IS QuoteChar) break;

         if (ProcessTemplates and ch IS '{')
         {
            if ((position + 1 < length) and (input[position + 1] IS '{'))
            {
               current_literal += '{';
               position += 2;
               continue;
            }

            if (!current_literal.empty())
            {
               XPathAttributeValuePart literal_part;
               literal_part.is_expression = false;
               literal_part.text = std::move(current_literal);
               parts.push_back(std::move(literal_part));
               current_literal.clear();
            }

            in_expression = true;
            brace_depth = 1;
            position++;
            current_expression.clear();
            continue;
         }

         if (ProcessTemplates and ch IS '}' and (position + 1 < length) and (input[position + 1] IS '}'))
         {
            current_literal += '}';
            position += 2;
            continue;
         }

         current_literal += ch;
         position++;
         continue;
      }

      if (ch IS '\'' or ch IS '"')
      {
         char expr_quote = ch;
         current_expression += ch;
         position++;
         while (position < length)
         {
            char inner = input[position];
            current_expression += inner;
            position++;
            if (inner IS expr_quote) break;
            if (inner IS '\\' and position < length)
            {
               current_expression += input[position];
               position++;
            }
         }
         continue;
      }

      if (ch IS '{')
      {
         brace_depth++;
         current_expression += ch;
         position++;
         continue;
      }

      if (ch IS '}')
      {
         brace_depth--;
         if (brace_depth IS 0)
         {
            position++;
            XPathAttributeValuePart expr_part;
            expr_part.is_expression = true;
            expr_part.text = current_expression;
            parts.push_back(std::move(expr_part));
            current_expression.clear();
            in_expression = false;
            continue;
         }

         current_expression += ch;
         position++;
         continue;
      }

      current_expression += ch;
      position++;
   }

   if (in_expression)
   {
      std::string recovery;
      recovery += '{';
      recovery += current_expression;
      current_literal += recovery;
      current_expression.clear();
   }

   if (!current_literal.empty() or parts.empty())
   {
      XPathAttributeValuePart literal_tail;
      literal_tail.is_expression = false;
      literal_tail.text = std::move(current_literal);
      parts.push_back(std::move(literal_tail));
      current_literal.clear();
   }

   size_t content_end = position;

   if (position < length) position++;

   auto content_view = input.substr(start + 1, content_end - (start + 1));
   XPathToken token(XPathTokenType::STRING, content_view, start, position - start);
   token.is_attribute_value = true;
   token.attribute_value_parts = std::move(parts);

   return token;
}

// Scans operator tokens including multi-character operators (like '//', '::', '!=') and single-character
// operators. Returns the appropriate token type for recognised operators, or UNKNOWN for unrecognised characters.

XPathToken XPathTokenizer::scan_operator()
{
   size_t start = position;
   char ch = input[position];

   for (const auto &[text, token_type] : multi_char_operators)
   {
      size_t length_required = text.size();
      if (position + length_required > length) continue;
      if (input.compare(position, length_required, text) IS 0)
      {
         position += length_required;
         return XPathToken(token_type, input.substr(start, length_required), start, length_required);
      }
   }

   auto single_char = input.substr(position, 1);
   switch (ch)
   {
      case '/': position++; return XPathToken(XPathTokenType::SLASH, single_char, start, 1);
      case '.': position++; return XPathToken(XPathTokenType::DOT, single_char, start, 1);
      case '*': position++; return XPathToken(XPathTokenType::WILDCARD, single_char, start, 1);
      case '[': position++; return XPathToken(XPathTokenType::LBRACKET, single_char, start, 1);
      case ']': position++; return XPathToken(XPathTokenType::RBRACKET, single_char, start, 1);
      case '(': position++; return XPathToken(XPathTokenType::LPAREN, single_char, start, 1);
      case ')': position++; return XPathToken(XPathTokenType::RPAREN, single_char, start, 1);
      case '@': position++; return XPathToken(XPathTokenType::AT, single_char, start, 1);
      case ',': position++; return XPathToken(XPathTokenType::COMMA, single_char, start, 1);
      case '|': position++; return XPathToken(XPathTokenType::PIPE, single_char, start, 1);
      case '=': position++; return XPathToken(XPathTokenType::EQUALS, single_char, start, 1);
      case '<': position++; return XPathToken(XPathTokenType::LESS_THAN, single_char, start, 1);
      case '>': position++; return XPathToken(XPathTokenType::GREATER_THAN, single_char, start, 1);
      case '+': position++; return XPathToken(XPathTokenType::PLUS, single_char, start, 1);
      case '-': position++; return XPathToken(XPathTokenType::MINUS, single_char, start, 1);
      case ':': position++; return XPathToken(XPathTokenType::COLON, single_char, start, 1);
      case '$': position++; return XPathToken(XPathTokenType::DOLLAR, single_char, start, 1);
   }

   return XPathToken(XPathTokenType::UNKNOWN, std::string_view(""), start, 0);
}<|MERGE_RESOLUTION|>--- conflicted
+++ resolved
@@ -132,6 +132,7 @@
    return position < length;
 }
 
+//********************************************************************************************************************
 // Main tokenization function that converts an XPath query string into a vector of tokens. Handles operators,
 // literals, identifiers, keywords, and special XPath syntax. Resolves ambiguities such as differentiating
 // between the multiply operator and wildcard based on context. Tracks bracket and parenthesis depth to
@@ -408,6 +409,7 @@
    return tokens;
 }
 
+//********************************************************************************************************************
 // Scans and tokenizes an identifier or keyword from the current position. Checks the scanned name against
 // the keyword mappings to determine if it's a reserved word (like 'and', 'or', 'if') or a regular identifier.
 
@@ -429,6 +431,7 @@
    return XPathToken(type, identifier, start, position - start);
 }
 
+//********************************************************************************************************************
 // Scans numeric literals from the input, handling both integers and decimal numbers. Parses consecutive
 // digits and at most one decimal point to form a valid numeric token.
 
@@ -455,6 +458,7 @@
    return XPathToken(XPathTokenType::NUMBER, number_view, start, position - start);
 }
 
+//********************************************************************************************************************
 // Scans string literals enclosed in quotes (single or double). Handles escape sequences for quote characters,
 // backslashes, and wildcards. Uses optimised fast-path for strings without escapes, otherwise builds the
 // unescaped string content with proper escape processing.
@@ -493,12 +497,8 @@
       {
          position++;
          char escaped = input[position];
-         if (escaped IS QuoteChar or escaped IS '\\' or escaped IS '*')
-         {
-            value += escaped;
-         }
-         else
-         {
+         if (escaped IS QuoteChar or escaped IS '\\' or escaped IS '*') value += escaped;
+         else {
             value += '\\';
             value += escaped;
          }
@@ -513,12 +513,10 @@
    return XPathToken(XPathTokenType::STRING, std::move(value), start, position - start);
 }
 
-<<<<<<< HEAD
-=======
-// Scans an attribute value inside a direct constructor.  When template processing is
-// enabled the function splits the string into literal and expression parts so the
-// parser can construct attribute value templates.
->>>>>>> d3840650
+//********************************************************************************************************************
+// Scans an attribute value inside a direct constructor.  When template processing is enabled the function splits the 
+// string into literal and expression parts so the parser can construct attribute value templates.
+
 XPathToken XPathTokenizer::scan_attribute_value(char QuoteChar, bool ProcessTemplates)
 {
    size_t start = position;
@@ -530,25 +528,20 @@
    bool in_expression = false;
    int brace_depth = 0;
 
-   while (position < length)
-   {
+   while (position < length) {
       char ch = input[position];
 
-      if (not in_expression)
-      {
+      if (not in_expression) {
          if (ch IS QuoteChar) break;
 
-         if (ProcessTemplates and ch IS '{')
-         {
-            if ((position + 1 < length) and (input[position + 1] IS '{'))
-            {
+         if (ProcessTemplates and ch IS '{') {
+            if ((position + 1 < length) and (input[position + 1] IS '{')) {
                current_literal += '{';
                position += 2;
                continue;
             }
 
-            if (!current_literal.empty())
-            {
+            if (!current_literal.empty()) {
                XPathAttributeValuePart literal_part;
                literal_part.is_expression = false;
                literal_part.text = std::move(current_literal);
@@ -563,8 +556,7 @@
             continue;
          }
 
-         if (ProcessTemplates and ch IS '}' and (position + 1 < length) and (input[position + 1] IS '}'))
-         {
+         if (ProcessTemplates and ch IS '}' and (position + 1 < length) and (input[position + 1] IS '}')) {
             current_literal += '}';
             position += 2;
             continue;
@@ -575,19 +567,16 @@
          continue;
       }
 
-      if (ch IS '\'' or ch IS '"')
-      {
+      if (ch IS '\'' or ch IS '"') {
          char expr_quote = ch;
          current_expression += ch;
          position++;
-         while (position < length)
-         {
+         while (position < length) {
             char inner = input[position];
             current_expression += inner;
             position++;
             if (inner IS expr_quote) break;
-            if (inner IS '\\' and position < length)
-            {
+            if (inner IS '\\' and position < length) {
                current_expression += input[position];
                position++;
             }
@@ -595,19 +584,16 @@
          continue;
       }
 
-      if (ch IS '{')
-      {
+      if (ch IS '{') {
          brace_depth++;
          current_expression += ch;
          position++;
          continue;
       }
 
-      if (ch IS '}')
-      {
+      if (ch IS '}') {
          brace_depth--;
-         if (brace_depth IS 0)
-         {
+         if (brace_depth IS 0) {
             position++;
             XPathAttributeValuePart expr_part;
             expr_part.is_expression = true;
@@ -627,8 +613,7 @@
       position++;
    }
 
-   if (in_expression)
-   {
+   if (in_expression) {
       std::string recovery;
       recovery += '{';
       recovery += current_expression;
@@ -636,8 +621,7 @@
       current_expression.clear();
    }
 
-   if (!current_literal.empty() or parts.empty())
-   {
+   if (!current_literal.empty() or parts.empty()) {
       XPathAttributeValuePart literal_tail;
       literal_tail.is_expression = false;
       literal_tail.text = std::move(current_literal);
@@ -665,20 +649,17 @@
    size_t start = position;
    char ch = input[position];
 
-   for (const auto &[text, token_type] : multi_char_operators)
-   {
+   for (const auto &[text, token_type] : multi_char_operators) {
       size_t length_required = text.size();
       if (position + length_required > length) continue;
-      if (input.compare(position, length_required, text) IS 0)
-      {
+      if (input.compare(position, length_required, text) IS 0) {
          position += length_required;
          return XPathToken(token_type, input.substr(start, length_required), start, length_required);
       }
    }
 
    auto single_char = input.substr(position, 1);
-   switch (ch)
-   {
+   switch (ch) {
       case '/': position++; return XPathToken(XPathTokenType::SLASH, single_char, start, 1);
       case '.': position++; return XPathToken(XPathTokenType::DOT, single_char, start, 1);
       case '*': position++; return XPathToken(XPathTokenType::WILDCARD, single_char, start, 1);
