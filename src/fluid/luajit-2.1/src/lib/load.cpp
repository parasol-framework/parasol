--- conflicted
+++ resolved
@@ -56,15 +56,8 @@
 
    if (Lua->script) {
       auto *prv = (prvFluid *)Lua->script->ChildPrivate;
-<<<<<<< HEAD
-      if (prv and ((prv->JitOptions & JOF::DIAGNOSE) != JOF::NIL)) {
-         ls.diagnose_mode = true;
-         prv->CapturedVariables.clear();  // Clear previous captures before new parse
-      }
-=======
       if ((prv->JitOptions & JOF::DIAGNOSE) != JOF::NIL) ls.diagnose_mode = true;
       prv->CapturedVariables.clear();  // Clear previous captures before new parse
->>>>>>> 69e43e5e
    }
 
    auto status = lj_vm_cpcall(Lua, nullptr, &ls, cpparser);
