--- conflicted
+++ resolved
@@ -61,7 +61,6 @@
 #include "parser/parse_stmt.cpp"
 #include "../../../defs.h"
 
-<<<<<<< HEAD
 namespace {
 
 static constexpr size_t kMaxLoggedStatements = 12;
@@ -162,32 +161,22 @@
 
 }  // namespace
 
-static ParserConfig make_parser_config(lua_State& state)
-=======
 static ParserConfig make_parser_config(lua_State &State)
->>>>>>> 5e039dc7
 {
    pf::Log log("FluidParser");
    ParserConfig config;
-<<<<<<< HEAD
-#if defined(PARASOL_PARSER_COLLECT_DIAGNOSTICS)
-   config.abort_on_error = false;
-   config.max_diagnostics = 32;
-#endif
-#if defined(PARASOL_PARSER_TRACE)
-   config.trace_tokens = true;
-   config.trace_expectations = true;
-#endif
+
 #if defined(PARASOL_PARSER_ENABLE_AST_PIPELINE)
    config.enable_ast_pipeline = true;
 #endif
+
 #if defined(PARASOL_PARSER_TRACE_AST_BOUNDARY)
    config.trace_ast_boundaries = true;
 #endif
+
 #if defined(PARASOL_PARSER_TRACE_BYTECODE)
    config.dump_ast_bytecode = true;
 #endif
-=======
 
    if (glJITDiagnose) {
       log.msg("JIT diagnostic mode enabled.");
@@ -201,7 +190,6 @@
       config.trace_expectations = true;
    }
 
->>>>>>> 5e039dc7
    return config;
 }
 
