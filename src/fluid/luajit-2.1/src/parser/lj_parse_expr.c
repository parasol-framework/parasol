--- conflicted
+++ resolved
@@ -967,15 +967,9 @@
 
       lj_lex_next(ls);
 
-<<<<<<< HEAD
       // Handle ? specially: decide ternary vs optional BEFORE any emission.
       if (op == OPR_IF_EMPTY) {
-         uint8_t true_branch_flags = 0;
          if (lookahead_has_top_level_ternary_sep(ls)) {
-=======
-      if (op == OPR_TERNARY) {
-         {
->>>>>>> b8d764e4
             FuncState* fs = ls->fs;
             ExpDesc nilv, falsev, zerov, emptyv;
             BCReg cond_reg, result_reg;
