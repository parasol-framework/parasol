--- conflicted
+++ resolved
@@ -754,11 +754,8 @@
    pf::Log log("LuaJITParseTests");
 
    constexpr std::array<TestCase, 8> tests = { {
-<<<<<<< HEAD
-=======
       { "parser_profiler_captures_stages", test_parser_profiler_captures_stages },
       { "parser_profiler_disabled_noop", test_parser_profiler_disabled_noop },
->>>>>>> 631b2747
       { "literal_binary_ast", test_literal_binary_expr },
       { "expression_entry_point", test_expression_entry_point },
       { "expression_list_entry_point", test_expression_list_entry_point },
