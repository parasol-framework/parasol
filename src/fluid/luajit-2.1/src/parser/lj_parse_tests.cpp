--- conflicted
+++ resolved
@@ -1240,11 +1240,7 @@
 {
    pf::Log log("LuaJITParseTests");
 
-<<<<<<< HEAD
-   constexpr std::array<TestCase, 11> tests = { {
-=======
    constexpr std::array<TestCase, 15> tests = { {
->>>>>>> 3edd72f8
       { "parser_profiler_captures_stages", test_parser_profiler_captures_stages },
       { "parser_profiler_disabled_noop", test_parser_profiler_disabled_noop },
       { "literal_binary_ast", test_literal_binary_expr },
@@ -1253,14 +1249,11 @@
       { "loop_ast", test_loop_ast },
       { "if_stmt_with_elseif_ast", test_if_stmt_with_elseif_ast },
       { "local_function_table_ast", test_local_function_table_ast },
-<<<<<<< HEAD
       { "ast_statement_matrix", test_ast_statement_matrix },
-=======
       { "numeric_for_ast", test_numeric_for_ast },
       { "generic_for_ast", test_generic_for_ast },
       { "repeat_defer_ast", test_repeat_defer_ast },
       { "ternary_presence_expr_ast", test_ternary_presence_expr_ast },
->>>>>>> 3edd72f8
       { "return_lowering", test_return_lowering },
       { "ast_call_lowering", test_ast_call_lowering },
       { "bytecode_equivalence", test_bytecode_equivalence },
