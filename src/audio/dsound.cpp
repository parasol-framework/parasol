
#define WIN32_LEAN_AND_MEAN
#include <windows.h>
#include <mmsystem.h>
#include <dsound.h>
#include <cstdio>
#include <math.h>

#define MSG(...) fprintf(stderr, __VA_ARGS__)

#define IS  ==

#define FILL_FIRST  2
#define FILL_SECOND 3

class BaseClass;
class extAudio;

struct PlatformData {
   LPDIRECTSOUNDBUFFER SoundBuffer;
   DWORD  BufferLength;
   DWORD  Position;      // Total number of bytes that have so far been loaded from the audio data source
   DWORD  SampleLength;  // Total length of the original sample
   DWORD  BufferPos;
   char   Fill;
   char   Stream;
   bool   Loop;
   char   Stop;
   struct BaseClass *Object;
};

int dsReadData(struct BaseClass *, void *, int);
void dsSeekData(struct BaseClass *, int);

#include "windows.h"

static LPDIRECTSOUND glDirectSound;     // the DirectSound object
static HMODULE dsModule = NULL;         // dsound.dll module handle
static HWND glWindow;                   // HWND for DirectSound

static HRESULT (WINAPI *dsDirectSoundCreate)(const GUID *, LPDIRECTSOUND *, IUnknown FAR *) = NULL;

//********************************************************************************************************************
// DirectSound uses logarithmic values for volume.  If there's a need to optimise this, generate a lookup table.

inline int linear2ds(float Volume)
{
   if (Volume <= 0.01) return DSBVOLUME_MIN;
   else return (int)floorf(2000.0 * log10f(Volume) + 0.5);
}

//********************************************************************************************************************

const char * dsInitDevice(int mixRate)
{
   glWindow = GetDesktopWindow();

   if (!glWindow) return "Failed to get desktop window.";

   // If the DirectSound DLL hasn't been loaded yet, load it and get the address for DirectSoundCreate.

   if ((dsModule IS NULL) or (dsDirectSoundCreate IS NULL) ) {
      if ((dsModule = LoadLibrary("dsound.dll")) IS NULL) {
         return "Couldn't load dsound.dll";
      }

      if ((dsDirectSoundCreate = (HRESULT (*)(const GUID*, IDirectSound**, IUnknown*))GetProcAddress(dsModule, "DirectSoundCreate")) IS NULL) {
         return "Couldn't get DirectSoundCreate address";
      }
   }

   if (dsDirectSoundCreate(NULL, &glDirectSound, NULL) != DS_OK) return "Failed in call to DirectSoundCreate().";

   if (glDirectSound->SetCooperativeLevel(glWindow, DSSCL_PRIORITY) != DS_OK)
      return "Failed in call to SetCooperativeLevel().";

   return NULL;
}

//********************************************************************************************************************

void dsCloseDevice(void)
{
   if (!glDirectSound) return;

   glDirectSound->Release();
   glDirectSound = 0;
}

//********************************************************************************************************************

int sndCheckActivity(PlatformData *Sound)
{
   DWORD status;

   if (!glDirectSound) return -1;
   if (!Sound->SoundBuffer) return -1; // Error

   if (IDirectSoundBuffer_GetStatus(Sound->SoundBuffer, &status) IS DS_OK) {
      if (status & DSBSTATUS_PLAYING) {
         return 1;
      }
      else return 0;
   }
   else return -1; // Error
}

//********************************************************************************************************************
// SampleLength: The byte length of the raw audio data, excludes all file headers.

const char * sndCreateBuffer(struct BaseClass *Object, void *Wave, int BufferLength, int SampleLength, PlatformData *Sound, int Stream)
{
   if (!glDirectSound) return 0;

   Sound->Object       = Object;
   Sound->SampleLength = SampleLength;
   Sound->BufferLength = BufferLength;
   Sound->Position     = 0;
   Sound->Stream       = Stream;
   Sound->Fill         = FILL_FIRST; // First half waiting to be filled

   DSBUFFERDESC dsbdesc;
   ZeroMemory(&dsbdesc, sizeof(DSBUFFERDESC));
   dsbdesc.dwSize  = sizeof(DSBUFFERDESC);
   dsbdesc.dwFlags = DSBCAPS_GETCURRENTPOSITION2
                     |DSBCAPS_GLOBALFOCUS
                     |DSBCAPS_CTRLVOLUME
                     |DSBCAPS_CTRLPAN
                     |DSBCAPS_CTRLFREQUENCY
                     |DSBCAPS_CTRLPOSITIONNOTIFY;
   dsbdesc.dwBufferBytes = BufferLength;
   dsbdesc.lpwfxFormat   = (LPWAVEFORMATEX)Wave;
   if ((IDirectSound_CreateSoundBuffer(glDirectSound, &dsbdesc, &Sound->SoundBuffer, NULL) != DS_OK) or (!Sound->SoundBuffer)) {
      return "CreateSoundBuffer() failed to create WAVE audio buffer.";
   }

   if (Stream) return NULL;

   // Fill the buffer with audio content completely if it's not streamed.

   void *bufA, *bufB;
   int lenA, lenB;
   if (IDirectSoundBuffer_Lock(Sound->SoundBuffer, 0, BufferLength, (void **)&bufA, (DWORD *)&lenA, (void **)&bufB, (DWORD *)&lenB, 0) IS DS_OK) {
      if (lenA) lenA = dsReadData(Object, bufA, lenA);
      if (lenB) lenB = dsReadData(Object, bufB, lenB);
      IDirectSoundBuffer_Unlock(Sound->SoundBuffer, bufA, lenA, bufB, lenB); // lenA/B inform DSound as to how many bytes were written.
   }

   return NULL;
}

//********************************************************************************************************************

void sndFree(PlatformData *Info)
{
   if (!glDirectSound) return;

   if (Info->SoundBuffer) {
      IDirectSoundBuffer_Stop(Info->SoundBuffer);     // Stop the playback buffer
      IDirectSoundBuffer_Release(Info->SoundBuffer);  // Free the playback buffer
      Info->SoundBuffer = NULL;
   }
}

//********************************************************************************************************************

void sndFrequency(PlatformData *Sound, int Frequency)
{
   if (!glDirectSound) return;
   if (Sound->SoundBuffer) IDirectSoundBuffer_SetFrequency(Sound->SoundBuffer, Frequency);
}

//********************************************************************************************************************

void sndPan(PlatformData *Sound, float Pan)
{
   if (!glDirectSound) return;

   // Range -10,000 to 10,000 (DSBPAN_LEFT to DSBPAN_RIGHT)
   LONG pan = LONG(Pan * DSBPAN_RIGHT);
   if (pan < DSBPAN_LEFT) pan = DSBPAN_LEFT;
   else if (pan > DSBPAN_RIGHT) pan = DSBPAN_RIGHT;
   if (Sound->SoundBuffer) IDirectSoundBuffer_SetPan(Sound->SoundBuffer, pan);
}

//********************************************************************************************************************

void sndStop(PlatformData *Sound)
{
   if (!glDirectSound) return;
   if (Sound->SoundBuffer) IDirectSoundBuffer_Stop(Sound->SoundBuffer);
}

//********************************************************************************************************************
// Used by the Sound class to play WAV or raw audio samples that are independent of our custom mixer.

int sndPlay(PlatformData *Sound, bool Loop, int Offset)
{
   if ((!Sound) or (!Sound->SoundBuffer)) return -1;

   if (Offset < 0) Offset = 0;
   else if (Offset >= (int)Sound->SampleLength) return -1;

   Sound->Loop = Loop;

   if (Sound->Stream) {
      // Streamed samples require that we reload sound data from scratch.  This call initiates the streaming playback,
      // after which sndStreamAudio() needs to be used to keep filling the buffer.

      IDirectSoundBuffer_Stop(Sound->SoundBuffer);

      Sound->Fill = FILL_FIRST;
      Sound->Stop = 0;

      unsigned char *bufA, *bufB;
      int lenA, lenB;
      if (IDirectSoundBuffer_Lock(Sound->SoundBuffer, 0, Sound->BufferLength, (void **)&bufA, (DWORD *)&lenA, (void **)&bufB, (DWORD *)&lenB, 0) IS DS_OK) {
         dsSeekData(Sound->Object, Offset);
         Sound->Position = Offset;
         if (lenA > 0) {
            auto lenA2 = dsReadData(Sound->Object, bufA, lenA);
            if (lenA2 < lenA) ZeroMemory(bufA + lenA2, lenA - lenA2);
            Sound->Position += lenA2;
         }
<<<<<<< HEAD
         if (lenB > 0) {
            auto lenB2 = dsReadData(Sound->Object, bufB, lenB);
            if (lenB2 < lenB) ZeroMemory(bufB + lenB2, lenB - lenB2);
            Sound->Position += lenB2;
         }
         IDirectSoundBuffer_Unlock(Sound->SoundBuffer, bufA, lenA, bufB, lenB);
=======
         IDirectSoundBuffer_Unlock(Sound->SoundBuffer, bufA, lenA, bufB, 0);
>>>>>>> abaf7b24
      }
      else return -1;
   }
   else { // For non-streamed samples, start the play position from the proposed offset
      IDirectSoundBuffer_Stop(Sound->SoundBuffer);
      IDirectSoundBuffer_SetCurrentPosition(Sound->SoundBuffer, Offset);
   }

   // Play the sound

   if ((Sound->Loop) or (Sound->Stream)) {
      IDirectSoundBuffer_Play(Sound->SoundBuffer, 0, 0, DSBPLAY_LOOPING);
   }
   else IDirectSoundBuffer_Play(Sound->SoundBuffer, 0, 0, 0);

   return 0;
}

//********************************************************************************************************************
// Streaming audio process for WAV or raw audio samples played via the Sound class.  This is regularly called by the
// Sound class' timer.

int sndStreamAudio(PlatformData *Sound)
{
   unsigned char *write, *write2;

   if (!glDirectSound) return -1;
   if (!Sound->SoundBuffer) return -1;

   // Get the current play position.  NB: The BufferPos will cycle.

   if (IDirectSoundBuffer_GetCurrentPosition(Sound->SoundBuffer, &Sound->BufferPos, NULL) IS DS_OK) {
      // If the playback marker is in the buffer's first half, we fill the second half, and vice versa.

      int write_start = -1;
      if ((Sound->Fill IS FILL_FIRST) and (Sound->BufferPos >= Sound->BufferLength>>1)) {
         Sound->Fill = FILL_SECOND;
<<<<<<< HEAD
         write_start = 0;
         if (Sound->Stop) {
=======
         lock_start  = 0;
         lock_length = Sound->BufferLength>>1;
         if (Sound->Stop > 1) {
>>>>>>> abaf7b24
            IDirectSoundBuffer_Stop(Sound->SoundBuffer);
            return 1;
         }
      }
      else if ((Sound->Fill IS FILL_SECOND) and (Sound->BufferPos < Sound->BufferLength>>1)) {
         Sound->Fill = FILL_FIRST;
<<<<<<< HEAD
         write_start = Sound->BufferLength>>1;
         if (Sound->Stop) {
=======
         lock_start  = Sound->BufferLength>>1;
         lock_length = Sound->BufferLength - (Sound->BufferLength>>1);
         if (Sound->Stop > 1) {
>>>>>>> abaf7b24
            IDirectSoundBuffer_Stop(Sound->SoundBuffer);
            return 1;
         }
      }

<<<<<<< HEAD
      DWORD length, length2;

      if (write_start != -1) {
=======
      if (lock_start != -1) {
>>>>>>> abaf7b24
         // Load more data if we have entered the next audio buffer section

         const int write_len = Sound->BufferLength - (Sound->BufferLength>>1);
         if (IDirectSoundBuffer_Lock(Sound->SoundBuffer, 0, Sound->BufferLength, (void **)&write, (DWORD *)&length, (void **)&write2, (DWORD *)&length2, 0) IS DS_OK) {
            int bytes_out;
            if (!Sound->Stop) {
               bytes_out = dsReadData(Sound->Object, write+write_start, write_len);
               Sound->Position += bytes_out;
            }
            else bytes_out = 0;

            if (write_len - bytes_out > 0) ZeroMemory(write + write_start + bytes_out, write_len - bytes_out);

            if ((Sound->Position >= Sound->SampleLength) or (!bytes_out)) {
               // All of the bytes have been read from the sample.

               if (Sound->Loop) {
                  dsSeekData(Sound->Object, 0);
                  if (bytes_out < write_len) {
                     bytes_out = dsReadData(Sound->Object, write + write_start + bytes_out, write_len - bytes_out);
                     Sound->Position += bytes_out;
                  }
               }
               else {
                  Sound->Stop++;
                  end_of_stream(Sound->Object, Sound->BufferLength - Sound->BufferPos);
               }
            }

            IDirectSoundBuffer_Unlock(Sound->SoundBuffer, write, length, write2, 0);
         }
      }
<<<<<<< HEAD

      if (Sound->Stop) {
         // If the sample is stopping, keeping the first half of the buffer clear will help to avoid loop glitches.
         if (IDirectSoundBuffer_Lock(Sound->SoundBuffer, 0, Sound->BufferLength, (void **)&write, (DWORD *)&length, (void **)&write2, (DWORD *)&length2, 0) IS DS_OK) {
            ZeroMemory(write, Sound->BufferPos);
            IDirectSoundBuffer_Unlock(Sound->SoundBuffer, write, length, write2, 0);
         }
      }

=======
>>>>>>> abaf7b24
      return 0;
   }
   else return -1;
}

//********************************************************************************************************************
// Adjusting the length is supported for streaming samples only.

void sndLength(PlatformData *Sound, int Length)
{
   if (!glDirectSound) return;

   Sound->SampleLength = Length;
}

//********************************************************************************************************************

void sndVolume(PlatformData *Sound, float Volume)
{
   if (!glDirectSound) return;

   if (Sound->SoundBuffer) {
      IDirectSoundBuffer_SetVolume(Sound->SoundBuffer, linear2ds(Volume));
   }
}

//********************************************************************************************************************
// Intended for calls from Sound.Seek() exclusively.

void sndSetPosition(PlatformData *Sound, int Offset)
{
   if (!glDirectSound) return;
   if (!Sound->SoundBuffer) return;

   if (Sound->Stream) { // Streams require resetting because the buffer will be stale.
      sndPlay(Sound, Sound->Loop, Offset);
   }
   else {
      IDirectSoundBuffer_SetCurrentPosition(Sound->SoundBuffer, Offset);
      Sound->Position = Offset;
   }
}<|MERGE_RESOLUTION|>--- conflicted
+++ resolved
@@ -222,16 +222,12 @@
             if (lenA2 < lenA) ZeroMemory(bufA + lenA2, lenA - lenA2);
             Sound->Position += lenA2;
          }
-<<<<<<< HEAD
          if (lenB > 0) {
             auto lenB2 = dsReadData(Sound->Object, bufB, lenB);
             if (lenB2 < lenB) ZeroMemory(bufB + lenB2, lenB - lenB2);
             Sound->Position += lenB2;
          }
          IDirectSoundBuffer_Unlock(Sound->SoundBuffer, bufA, lenA, bufB, lenB);
-=======
-         IDirectSoundBuffer_Unlock(Sound->SoundBuffer, bufA, lenA, bufB, 0);
->>>>>>> abaf7b24
       }
       else return -1;
    }
@@ -269,40 +265,24 @@
       int write_start = -1;
       if ((Sound->Fill IS FILL_FIRST) and (Sound->BufferPos >= Sound->BufferLength>>1)) {
          Sound->Fill = FILL_SECOND;
-<<<<<<< HEAD
          write_start = 0;
          if (Sound->Stop) {
-=======
-         lock_start  = 0;
-         lock_length = Sound->BufferLength>>1;
-         if (Sound->Stop > 1) {
->>>>>>> abaf7b24
             IDirectSoundBuffer_Stop(Sound->SoundBuffer);
             return 1;
          }
       }
       else if ((Sound->Fill IS FILL_SECOND) and (Sound->BufferPos < Sound->BufferLength>>1)) {
          Sound->Fill = FILL_FIRST;
-<<<<<<< HEAD
          write_start = Sound->BufferLength>>1;
          if (Sound->Stop) {
-=======
-         lock_start  = Sound->BufferLength>>1;
-         lock_length = Sound->BufferLength - (Sound->BufferLength>>1);
-         if (Sound->Stop > 1) {
->>>>>>> abaf7b24
             IDirectSoundBuffer_Stop(Sound->SoundBuffer);
             return 1;
          }
       }
 
-<<<<<<< HEAD
       DWORD length, length2;
 
       if (write_start != -1) {
-=======
-      if (lock_start != -1) {
->>>>>>> abaf7b24
          // Load more data if we have entered the next audio buffer section
 
          const int write_len = Sound->BufferLength - (Sound->BufferLength>>1);
@@ -335,7 +315,6 @@
             IDirectSoundBuffer_Unlock(Sound->SoundBuffer, write, length, write2, 0);
          }
       }
-<<<<<<< HEAD
 
       if (Sound->Stop) {
          // If the sample is stopping, keeping the first half of the buffer clear will help to avoid loop glitches.
@@ -345,8 +324,6 @@
          }
       }
 
-=======
->>>>>>> abaf7b24
       return 0;
    }
    else return -1;
