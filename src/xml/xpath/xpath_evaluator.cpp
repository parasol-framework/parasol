
#include <algorithm>
#include <cmath>
#include <cstdlib>
#include <limits>
#include <optional>

namespace {

std::string_view trim_view(std::string_view Value)
{
   auto start = Value.find_first_not_of(" \t\r\n");
   if (start == std::string_view::npos) return std::string_view();

   auto end = Value.find_last_not_of(" \t\r\n");
   return Value.substr(start, end - start + 1);
}

std::vector<std::string_view> split_union_paths(std::string_view XPath)
{
   std::vector<std::string_view> segments;
   size_t start = 0;
   int bracket_depth = 0;
   int paren_depth = 0;
   bool in_string = false;
   char string_delim = '\0';

   for (size_t index = 0; index < XPath.size(); ++index) {
      char ch = XPath[index];

      if (in_string) {
         if ((ch IS '\\') and (index + 1 < XPath.size())) {
            index++;
            continue;
         }

         if (ch IS string_delim) in_string = false;
         continue;
      }

      if ((ch IS '\'') or (ch IS '"')) {
         in_string = true;
         string_delim = ch;
         continue;
      }

      if (ch IS '[') {
         bracket_depth++;
         continue;
      }

      if (ch IS ']') {
         if (bracket_depth > 0) bracket_depth--;
         continue;
      }

      if (ch IS '(') {
         paren_depth++;
         continue;
      }

      if (ch IS ')') {
         if (paren_depth > 0) paren_depth--;
         continue;
      }

      if ((ch IS '|') and (bracket_depth IS 0) and (paren_depth IS 0)) {
         auto segment = trim_view(XPath.substr(start, index - start));
         if (!segment.empty()) segments.push_back(segment);
         start = index + 1;
      }
   }

   auto tail = trim_view(XPath.substr(start));
   if (!tail.empty()) segments.push_back(tail);

   return segments;
}

} // namespace

//********************************************************************************************************************
// Context Management

void SimpleXPathEvaluator::push_context(XMLTag *Node, size_t Position, size_t Size, const XMLAttrib *Attribute)
{
   auto document = context.document ? context.document : xml;
   context_stack.push_back(context);
   context.context_node = Node;
   context.attribute_node = Attribute;
   context.position = Position;
   context.size = Size;
   context.document = document;
}

void SimpleXPathEvaluator::pop_context() 
{
   if (context_stack.empty()) {
      context.context_node = nullptr;
      context.attribute_node = nullptr;
      context.position = 1;
      context.size = 1;
      context.document = xml;
      return;
   }

   context = context_stack.back();
   context_stack.pop_back();
}

void SimpleXPathEvaluator::push_cursor_state() 
{
   CursorState state{};
   state.tags = xml->CursorTags;

   if ((xml->CursorTags) and (xml->CursorTags->begin() != xml->CursorTags->end())) {
      state.index = size_t(xml->Cursor - xml->CursorTags->begin());
   }
   else state.index = 0;

   cursor_stack.push_back(state);
}

void SimpleXPathEvaluator::pop_cursor_state() 
{
   if (cursor_stack.empty()) return;

   auto state = cursor_stack.back();
   cursor_stack.pop_back();

   xml->CursorTags = state.tags;

   if (!xml->CursorTags) return;

   auto begin = xml->CursorTags->begin();
   if (state.index >= size_t(xml->CursorTags->size())) {
      xml->Cursor = xml->CursorTags->end();
   }
   else xml->Cursor = begin + state.index;
}

std::vector<SimpleXPathEvaluator::AxisMatch> SimpleXPathEvaluator::dispatch_axis(AxisType Axis, 
   XMLTag *ContextNode, const XMLAttrib *ContextAttribute) 
{
   std::vector<AxisMatch> matches;

   auto append_nodes = [&matches](const std::vector<XMLTag *> &nodes) {
      matches.reserve(matches.size() + nodes.size());
      for (auto *node : nodes) {
         matches.push_back({ node, nullptr });
      }
   };

   bool attribute_context = ContextAttribute != nullptr;

   switch (Axis) {
      case AxisType::Child: {
         if (attribute_context) break;

         if (!ContextNode) {
            for (auto &tag : xml->Tags) {
               if (!tag.isTag()) continue;
               matches.push_back({ &tag, nullptr });
            }
         }
         else append_nodes(axis_evaluator.evaluate_axis(AxisType::Child, ContextNode));
         break;
      }

      case AxisType::Descendant: {
         if (attribute_context) break;

         if (!ContextNode) {
            for (auto &tag : xml->Tags) {
               if (!tag.isTag()) continue;
               matches.push_back({ &tag, nullptr });
               append_nodes(axis_evaluator.evaluate_axis(AxisType::Descendant, &tag));
            }
         }
         else append_nodes(axis_evaluator.evaluate_axis(AxisType::Descendant, ContextNode));
         break;
      }

      case AxisType::DescendantOrSelf: {
         if (attribute_context) {
            matches.push_back({ ContextNode, ContextAttribute });
            break;
         }

         if (!ContextNode) {
            matches.push_back({ nullptr, nullptr });
            for (auto &tag : xml->Tags) {
               if (!tag.isTag()) continue;
               matches.push_back({ &tag, nullptr });
               append_nodes(axis_evaluator.evaluate_axis(AxisType::Descendant, &tag));
            }
         }
         else {
            matches.push_back({ ContextNode, nullptr });
            append_nodes(axis_evaluator.evaluate_axis(AxisType::Descendant, ContextNode));
         }
         break;
      }

      case AxisType::Self: {
         if (attribute_context) {
            matches.push_back({ ContextNode, ContextAttribute });
            matches.push_back({ ContextNode, nullptr });
         }
         else matches.push_back({ ContextNode, nullptr });
         break;
      }

      case AxisType::Parent: {
         if (attribute_context) {
            if (ContextNode) matches.push_back({ ContextNode, nullptr });
         }
         else if (ContextNode) append_nodes(axis_evaluator.evaluate_axis(AxisType::Parent, ContextNode));
         break;
      }

      case AxisType::Ancestor: {
         if (attribute_context) {
            if (ContextNode) {
               matches.push_back({ ContextNode, nullptr });
               append_nodes(axis_evaluator.evaluate_axis(AxisType::Ancestor, ContextNode));
            }
         }
         else if (ContextNode) append_nodes(axis_evaluator.evaluate_axis(AxisType::Ancestor, ContextNode));
         break;
      }

      case AxisType::AncestorOrSelf: {
         if (attribute_context) {
            matches.push_back({ ContextNode, ContextAttribute });
            if (ContextNode) {
               matches.push_back({ ContextNode, nullptr });
               append_nodes(axis_evaluator.evaluate_axis(AxisType::Ancestor, ContextNode));
            }
         }
         else if (ContextNode) {
            matches.push_back({ ContextNode, nullptr });
            append_nodes(axis_evaluator.evaluate_axis(AxisType::Ancestor, ContextNode));
         }
         else matches.push_back({ nullptr, nullptr });
         break;
      }

      case AxisType::FollowingSibling: {
         if (attribute_context) break;
         if (ContextNode) append_nodes(axis_evaluator.evaluate_axis(AxisType::FollowingSibling, ContextNode));
         break;
      }

      case AxisType::PrecedingSibling: {
         if (attribute_context) break;
         if (ContextNode) append_nodes(axis_evaluator.evaluate_axis(AxisType::PrecedingSibling, ContextNode));
         break;
      }

      case AxisType::Following: {
         if (attribute_context) break;
         if (ContextNode) append_nodes(axis_evaluator.evaluate_axis(AxisType::Following, ContextNode));
         break;
      }

      case AxisType::Preceding: {
         if (attribute_context) break;
         if (ContextNode) append_nodes(axis_evaluator.evaluate_axis(AxisType::Preceding, ContextNode));
         break;
      }

      case AxisType::Attribute: {
         if (attribute_context) break;
         if (ContextNode and ContextNode->isTag()) {
            for (size_t index = 1; index < ContextNode->Attribs.size(); ++index) {
               matches.push_back({ ContextNode, &ContextNode->Attribs[index] });
            }
         }
         break;
      }

      case AxisType::Namespace:
         if (attribute_context) break;
         if (ContextNode) append_nodes(axis_evaluator.evaluate_axis(AxisType::Namespace, ContextNode));
         break;
   }

   return matches;
}

//********************************************************************************************************************
// Enhanced Entry Point (AST Evaluation)

ERR SimpleXPathEvaluator::find_tag_enhanced(std::string_view XPath, uint32_t CurrentPrefix) {
   return find_tag_enhanced_internal(XPath, CurrentPrefix, true);
}

ERR SimpleXPathEvaluator::find_tag_enhanced_internal(std::string_view XPath, uint32_t CurrentPrefix, bool AllowUnionSplit) {
   axis_evaluator.reset_namespace_nodes();

   if (AllowUnionSplit) {
      auto union_paths = split_union_paths(XPath);
      if (union_paths.size() > 1) {
         auto saved_context = context;
         auto saved_context_stack = context_stack;
         auto saved_cursor_stack = cursor_stack;
         auto saved_cursor_tags = xml->CursorTags;
         auto saved_cursor = xml->Cursor;
         auto saved_attrib = xml->Attrib;
         bool saved_expression_unsupported = expression_unsupported;

         ERR last_error = ERR::Search;

         for (auto branch : union_paths) {
            context = saved_context;
            context_stack = saved_context_stack;
            cursor_stack = saved_cursor_stack;
            xml->CursorTags = saved_cursor_tags;
            xml->Cursor = saved_cursor;
            xml->Attrib = saved_attrib;
            expression_unsupported = saved_expression_unsupported;

            auto result = find_tag_enhanced_internal(branch, CurrentPrefix, false);
            if ((result IS ERR::Okay) or (result IS ERR::Terminate)) return result;

            if (result != ERR::Search) {
               last_error = result;
               break;
            }
         }

         context = saved_context;
         context_stack = saved_context_stack;
         cursor_stack = saved_cursor_stack;
         xml->CursorTags = saved_cursor_tags;
         xml->Cursor = saved_cursor;
         xml->Attrib = saved_attrib;
         expression_unsupported = saved_expression_unsupported;

         return last_error;
      }
   }

   // Ensure the document index is up to date so ParentID links are valid during AST traversal

   (void)xml->getMap();

   XPathTokenizer tokenizer;
   auto tokens = tokenizer.tokenize(XPath);

   XPathParser parser;
  
   if (auto ast = parser.parse(tokens); ast) {
      return evaluate_ast(ast.get(), CurrentPrefix);
   }
   else return ERR::Syntax;
}

//********************************************************************************************************************
// AST Evaluation Methods

ERR SimpleXPathEvaluator::evaluate_ast(const XPathNode *Node, uint32_t CurrentPrefix) {
   if (!Node) return ERR::Failed;

   switch (Node->type) {
      case XPathNodeType::LocationPath:
         return evaluate_location_path(Node, CurrentPrefix);

      case XPathNodeType::Step:
         return evaluate_step_ast(Node, CurrentPrefix);

      case XPathNodeType::Path:
         if ((Node->child_count() > 0) and Node->get_child(0) and
             (Node->get_child(0)->type IS XPathNodeType::LocationPath)) {
            return evaluate_location_path(Node->get_child(0), CurrentPrefix);
         }
         return evaluate_top_level_expression(Node, CurrentPrefix);

      case XPathNodeType::Expression:
      case XPathNodeType::Filter:
      case XPathNodeType::BinaryOp:
      case XPathNodeType::UnaryOp:
      case XPathNodeType::FunctionCall:
      case XPathNodeType::Literal:
      case XPathNodeType::VariableReference:
      case XPathNodeType::Number:
      case XPathNodeType::String:
         return evaluate_top_level_expression(Node, CurrentPrefix);

      default:
         return ERR::Failed;
   }
}

ERR SimpleXPathEvaluator::evaluate_location_path(const XPathNode *PathNode, uint32_t CurrentPrefix) {
   if ((!PathNode) or (PathNode->type != XPathNodeType::LocationPath)) return ERR::Failed;

   pf::Log log(__FUNCTION__);
   log.msg("evaluate_location_path: starting AST traversal");

   std::vector<const XPathNode *> steps;
   std::vector<std::unique_ptr<XPathNode>> synthetic_steps;

   bool has_root = false;
   bool root_descendant = false;

   for (size_t i = 0; i < PathNode->child_count(); ++i) {
      auto child = PathNode->get_child(i);
      if (!child) continue;

      if ((i IS 0) and (child->type IS XPathNodeType::Root)) {
         has_root = true;
         root_descendant = child->value IS "//";
         continue;
      }

      if (child->type IS XPathNodeType::Step) steps.push_back(child);
   }

   if (root_descendant) {
      auto descendant_step = std::make_unique<XPathNode>(XPathNodeType::Step);
      descendant_step->add_child(std::make_unique<XPathNode>(XPathNodeType::AxisSpecifier, "descendant-or-self"));
      descendant_step->add_child(std::make_unique<XPathNode>(XPathNodeType::NodeTypeTest, "node"));
      steps.insert(steps.begin(), descendant_step.get());
      synthetic_steps.push_back(std::move(descendant_step));
   }

   if (steps.empty()) {
      log.msg("evaluate_location_path: no steps to process");
      return ERR::Search;
   }

   std::vector<XMLTag *> initial_context;

   if (has_root) {
      initial_context.push_back(nullptr);
   }
   else {
      if (context.context_node) initial_context.push_back(context.context_node);
      else if ((xml->CursorTags) and (xml->Cursor != xml->CursorTags->end())) initial_context.push_back(&(*xml->Cursor));
      else initial_context.push_back(nullptr);
   }

   bool matched = false;
   auto result = evaluate_step_sequence(initial_context, steps, 0, CurrentPrefix, matched);

   if ((result != ERR::Okay) and (result != ERR::Search)) return result;

   if (xml->Callback.defined()) return ERR::Okay;
   if (matched) return ERR::Okay;
   return ERR::Search;
}

ERR SimpleXPathEvaluator::evaluate_step_ast(const XPathNode *StepNode, uint32_t CurrentPrefix) {
   if (!StepNode) return ERR::Failed;

   std::vector<const XPathNode *> steps;
   steps.push_back(StepNode);

   std::vector<XMLTag *> context_nodes;
   if (context.context_node) context_nodes.push_back(context.context_node);
   else if ((xml->CursorTags) and (xml->Cursor != xml->CursorTags->end())) context_nodes.push_back(&(*xml->Cursor));
   else context_nodes.push_back(nullptr);

   bool matched = false;
   auto result = evaluate_step_sequence(context_nodes, steps, 0, CurrentPrefix, matched);

   if ((result != ERR::Okay) and (result != ERR::Search)) return result;

   if (xml->Callback.defined()) return ERR::Okay;
   if (matched) return ERR::Okay;
   return ERR::Search;
}

ERR SimpleXPathEvaluator::evaluate_step_sequence(const std::vector<XMLTag *> &ContextNodes, const std::vector<const XPathNode *> &Steps, size_t StepIndex, uint32_t CurrentPrefix, bool &Matched) {
   if (StepIndex >= Steps.size()) return Matched ? ERR::Okay : ERR::Search;

   auto step_node = Steps[StepIndex];
   if ((!step_node) or (step_node->type != XPathNodeType::Step)) return ERR::Failed;

   const XPathNode *axis_node = nullptr;
   const XPathNode *node_test = nullptr;
   std::vector<const XPathNode *> predicate_nodes;

   for (size_t i = 0; i < step_node->child_count(); ++i) {
      auto child = step_node->get_child(i);
      if (!child) continue;

      if (child->type IS XPathNodeType::AxisSpecifier) axis_node = child;
      else if (child->type IS XPathNodeType::Predicate) predicate_nodes.push_back(child);
      else if ((!node_test) and ((child->type IS XPathNodeType::NameTest) or (child->type IS XPathNodeType::Wildcard) or (child->type IS XPathNodeType::NodeTypeTest))) {
         node_test = child;
      }
   }

   AxisType axis = AxisType::Child;
   if (axis_node) axis = AxisEvaluator::parse_axis_name(axis_node->value);

   bool is_last_step = (StepIndex + 1 >= Steps.size());

   for (auto *context_node : ContextNodes) {
      const XMLAttrib *context_attribute = nullptr;

      if ((context_node) and context.attribute_node and (context_node IS context.context_node)) {
         context_attribute = context.attribute_node;
      }

      auto axis_matches = dispatch_axis(axis, context_node, context_attribute);

      std::vector<AxisMatch> filtered;
      filtered.reserve(axis_matches.size());

      for (auto &match : axis_matches) {
         if (!match_node_test(node_test, axis, match.node, match.attribute, CurrentPrefix)) continue;
         filtered.push_back(match);
      }

      if (filtered.empty()) continue;

      for (auto *predicate_node : predicate_nodes) {
         std::vector<AxisMatch> passed;
         passed.reserve(filtered.size());

         for (size_t index = 0; index < filtered.size(); ++index) {
            auto &match = filtered[index];
            push_context(match.node, index + 1, filtered.size(), match.attribute);

            auto predicate_result = evaluate_predicate(predicate_node, CurrentPrefix);
            pop_context();

            if (predicate_result IS PredicateResult::Unsupported) {
               return ERR::Failed;
            }

            if (predicate_result IS PredicateResult::Match) passed.push_back(match);
         }

         filtered.swap(passed);
         if (filtered.empty()) break;
      }

      if (filtered.empty()) continue;

      if ((axis IS AxisType::Attribute) and (!is_last_step)) {
         return ERR::Failed;
      }

      for (size_t index = 0; index < filtered.size(); ++index) {
         auto &match = filtered[index];
         auto *candidate = match.node;

         push_context(candidate, index + 1, filtered.size(), match.attribute);

         if (axis IS AxisType::Attribute) {
            if (!candidate or !match.attribute) {
               pop_context();
               continue;
            }

            auto tags = xml->getInsert(candidate, xml->Cursor);
            if (!tags) {
               pop_context();
               continue;
            }

            xml->CursorTags = tags;
            xml->Attrib = match.attribute->Name;

            if (!xml->Callback.defined()) {
               Matched = true;
               pop_context();
               return ERR::Okay;
            }

            push_cursor_state();

            ERR callback_error = ERR::Okay;
            if (xml->Callback.isC()) {
               auto routine = (ERR (*)(extXML *, int, CSTRING, APTR))xml->Callback.Routine;
               callback_error = routine(xml, candidate->ID, xml->Attrib.empty() ? nullptr : xml->Attrib.c_str(), xml->Callback.Meta);
            }
            else if (xml->Callback.isScript()) {
               if (sc::Call(xml->Callback, std::to_array<ScriptArg>({
                  { "XML",  xml, FD_OBJECTPTR },
                  { "Tag",  candidate->ID },
                  { "Attrib", xml->Attrib.empty() ? CSTRING(nullptr) : xml->Attrib.c_str() }
               }), callback_error) != ERR::Okay) callback_error = ERR::Terminate;
            }
            else callback_error = ERR::InvalidValue;

            pop_cursor_state();
            pop_context();

            Matched = true;

            if (callback_error IS ERR::Terminate) return ERR::Terminate;
            if (callback_error != ERR::Okay) return callback_error;

            continue;
         }

         if (is_last_step) {
            if (!candidate) {
               pop_context();
               continue;
            }

            auto tags = xml->getInsert(candidate, xml->Cursor);
            if (!tags) {
               pop_context();
               continue;
            }

            xml->CursorTags = tags;
            xml->Attrib.clear();

            if (!xml->Callback.defined()) {
               Matched = true;
               pop_context();
               return ERR::Okay;
            }

            push_cursor_state();

            ERR callback_error = ERR::Okay;
            if (xml->Callback.isC()) {
               auto routine = (ERR (*)(extXML *, int, CSTRING, APTR))xml->Callback.Routine;
               callback_error = routine(xml, candidate->ID, xml->Attrib.empty() ? nullptr : xml->Attrib.c_str(), xml->Callback.Meta);
            }
            else if (xml->Callback.isScript()) {
               if (sc::Call(xml->Callback, std::to_array<ScriptArg>({
                  { "XML",  xml, FD_OBJECTPTR },
                  { "Tag",  candidate->ID },
                  { "Attrib", xml->Attrib.empty() ? CSTRING(nullptr) : xml->Attrib.c_str() }
               }), callback_error) != ERR::Okay) callback_error = ERR::Terminate;
            }
            else callback_error = ERR::InvalidValue;

            pop_cursor_state();
            pop_context();

            Matched = true;

            if (callback_error IS ERR::Terminate) return ERR::Terminate;
            if (callback_error != ERR::Okay) return callback_error;

            continue;
         }

         std::vector<XMLTag *> child_context;
         child_context.push_back(candidate);

         push_cursor_state();

         if (candidate) {
            xml->CursorTags = &candidate->Children;
            xml->Cursor = xml->CursorTags->begin();
         }
         else {
            xml->CursorTags = &xml->Tags;
            xml->Cursor = xml->CursorTags->begin();
         }

         auto result = evaluate_step_sequence(child_context, Steps, StepIndex + 1, CurrentPrefix, Matched);

         if ((result IS ERR::Okay) and (!xml->Callback.defined()) and Matched) {
            auto matched_tags = xml->CursorTags;
            auto matched_cursor = xml->Cursor;

            pop_cursor_state();
            pop_context();

            xml->CursorTags = matched_tags;
            xml->Cursor = matched_cursor;
            return ERR::Okay;
         }

         pop_cursor_state();
         pop_context();

         if (result IS ERR::Terminate) return ERR::Terminate;
         if (result IS ERR::Failed) return ERR::Failed;

         if ((result IS ERR::Okay) and (!xml->Callback.defined()) and Matched) return ERR::Okay;
      }
   }

   return Matched ? ERR::Okay : ERR::Search;
}

bool SimpleXPathEvaluator::match_node_test(const XPathNode *NodeTest, AxisType Axis, XMLTag *Candidate, const XMLAttrib *Attribute, uint32_t CurrentPrefix) {
   bool attribute_axis = (Axis IS AxisType::Attribute) or ((Axis IS AxisType::Self) and (Attribute != nullptr));

   if (!NodeTest) {
      if (attribute_axis) return Attribute != nullptr;
      return Candidate != nullptr;
   }

   if (attribute_axis) {
      if (!Attribute) return false;

      if (NodeTest->type IS XPathNodeType::NodeTypeTest) {
         return NodeTest->value IS "node";
      }

      if (NodeTest->type IS XPathNodeType::Wildcard) return true;

      if (NodeTest->type IS XPathNodeType::NameTest) {
         std::string_view test_name = NodeTest->value;
         if (test_name.empty()) return false;

         std::string_view attribute_name = Attribute->Name;

         if (test_name.find('*') != std::string::npos) return pf::wildcmp(test_name, attribute_name);

         if ((xml->Flags & XMF::NAMESPACE_AWARE) != XMF::NIL) {
            uint32_t expected_prefix = 0;
            std::string_view expected_local = test_name;

            if (auto colon = test_name.find(':'); colon != std::string::npos) {
               expected_prefix = pf::strhash(test_name.substr(0, colon));
               expected_local = test_name.substr(colon + 1);
            }

            std::string_view candidate_local = attribute_name;
            uint32_t candidate_prefix = 0;

            if (auto colon = attribute_name.find(':'); colon != std::string::npos) {
               candidate_prefix = pf::strhash(attribute_name.substr(0, colon));
               candidate_local = attribute_name.substr(colon + 1);
            }

            bool name_matches = expected_local.find('*') != std::string::npos ? pf::wildcmp(expected_local, candidate_local) : pf::iequals(expected_local, candidate_local);
            bool prefix_matches = expected_prefix ? (candidate_prefix IS expected_prefix) : true;

            return name_matches and prefix_matches;
         }

         return pf::iequals(test_name, attribute_name);
      }

      return false;
   }

   if (NodeTest->type IS XPathNodeType::NodeTypeTest) {
      if (NodeTest->value IS "node") return true;
      if (!Candidate) return false;

      if (NodeTest->value IS "text") {
         if (!Candidate->isContent()) return false;
         return ((Candidate->Flags & (XTF::COMMENT | XTF::INSTRUCTION | XTF::NOTATION)) IS XTF::NIL);
      }

      if (NodeTest->value IS "comment") {
         bool has_comment_flag = Candidate ? (((Candidate->Flags & XTF::COMMENT) IS XTF::NIL) ? false : true) : false;
         return Candidate and has_comment_flag;
      }

      return false;
   }

   if (NodeTest->type IS XPathNodeType::ProcessingInstructionTest) {
      if (!Candidate) return false;
      if ((Candidate->Flags & XTF::INSTRUCTION) IS XTF::NIL) return false;

      if (NodeTest->value.empty()) return true;

      std::string_view candidate_name;
      if (!Candidate->Attribs.empty()) candidate_name = Candidate->Attribs[0].Name;

      if (!candidate_name.empty() and (candidate_name.front() IS '?')) candidate_name.remove_prefix(1);
      if (candidate_name.empty()) return false;

      std::string candidate_target(candidate_name);
      return pf::iequals(candidate_target, NodeTest->value);
   }

   if (!Candidate) return false;

   if (NodeTest->type IS XPathNodeType::Wildcard) return Candidate->isTag();

   if (NodeTest->type IS XPathNodeType::NameTest) {
      std::string_view test_name = NodeTest->value;
      if (test_name.empty()) return false;

      std::string_view candidate_name = Candidate->name();

      if (test_name.find('*') != std::string::npos) return pf::wildcmp(test_name, candidate_name);

      if ((xml->Flags & XMF::NAMESPACE_AWARE) != XMF::NIL) {
         uint32_t expected_prefix = 0;
         std::string_view expected_local = test_name;

         if (auto colon = test_name.find(':'); colon != std::string::npos) {
            expected_prefix = pf::strhash(test_name.substr(0, colon));
            expected_local = test_name.substr(colon + 1);
         }

         std::string_view candidate_local = candidate_name;
         uint32_t candidate_prefix = 0;

         if (auto colon = candidate_name.find(':'); colon != std::string::npos) {
            candidate_prefix = pf::strhash(candidate_name.substr(0, colon));
            candidate_local = candidate_name.substr(colon + 1);
         }

         bool name_matches = expected_local.find('*') != std::string::npos ? pf::wildcmp(expected_local, candidate_local) : pf::iequals(expected_local, candidate_local);
         bool prefix_matches = expected_prefix ? (candidate_prefix IS expected_prefix) : true;

         return name_matches and prefix_matches;
      }

      return pf::iequals(test_name, candidate_name);
   }

   return false;
}

SimpleXPathEvaluator::PredicateResult SimpleXPathEvaluator::evaluate_predicate(const XPathNode *PredicateNode, uint32_t CurrentPrefix) {
   if ((!PredicateNode) or (PredicateNode->type != XPathNodeType::Predicate)) {
      return PredicateResult::Unsupported;
   }

   if (PredicateNode->child_count() IS 0) return PredicateResult::Unsupported;

   const XPathNode *expression = PredicateNode->get_child(0);
   if (!expression) return PredicateResult::Unsupported;

   if (expression->type IS XPathNodeType::BinaryOp) {
      auto *candidate = context.context_node;
      if (!candidate) return PredicateResult::NoMatch;

      const std::string &operation = expression->value;

      if (operation IS "attribute-exists") {
         if (expression->child_count() IS 0) return PredicateResult::Unsupported;

         const XPathNode *name_node = expression->get_child(0);
         if (!name_node) return PredicateResult::Unsupported;

         const std::string &attribute_name = name_node->value;

         if (attribute_name IS "*") {
            return (candidate->Attribs.size() > 1) ? PredicateResult::Match : PredicateResult::NoMatch;
         }

         for (int index = 1; index < std::ssize(candidate->Attribs); ++index) {
            auto &attrib = candidate->Attribs[index];
            if (pf::iequals(attrib.Name, attribute_name)) return PredicateResult::Match;
         }

         return PredicateResult::NoMatch;
      }

      if (operation IS "attribute-equals") {
         if (expression->child_count() < 2) return PredicateResult::Unsupported;

         const XPathNode *name_node = expression->get_child(0);
         const XPathNode *value_node = expression->get_child(1);
         if ((!name_node) or (!value_node)) return PredicateResult::Unsupported;

         const std::string &attribute_name = name_node->value;
         const std::string &attribute_value = value_node->value;

         bool wildcard_name = attribute_name.find('*') != std::string::npos;
         bool wildcard_value = attribute_value.find('*') != std::string::npos;

         for (int index = 1; index < std::ssize(candidate->Attribs); ++index) {
            auto &attrib = candidate->Attribs[index];

            bool name_matches;
            if (attribute_name IS "*") name_matches = true;
            else if (wildcard_name) name_matches = pf::wildcmp(attribute_name, attrib.Name);
            else name_matches = pf::iequals(attrib.Name, attribute_name);

            if (!name_matches) continue;

            bool value_matches;
            if (wildcard_value) value_matches = pf::wildcmp(attribute_value, attrib.Value);
            else value_matches = pf::iequals(attrib.Value, attribute_value);

            if (value_matches) return PredicateResult::Match;
         }

         return PredicateResult::NoMatch;
      }

      if (operation IS "content-equals") {
         if (expression->child_count() IS 0) return PredicateResult::Unsupported;

         const XPathNode *value_node = expression->get_child(0);
         if (!value_node) return PredicateResult::Unsupported;

         const std::string &expected = value_node->value;
         bool wildcard_value = expected.find('*') != std::string::npos;

         if (!candidate->Children.empty()) {
            auto &first_child = candidate->Children[0];
            if ((!first_child.Attribs.empty()) and (first_child.Attribs[0].isContent())) {
               const std::string &content = first_child.Attribs[0].Value;
               if (wildcard_value) {
                  auto match = pf::wildcmp(expected, content) ? PredicateResult::Match : PredicateResult::NoMatch;
                  return match;
               }
               else return pf::iequals(content, expected) ? PredicateResult::Match : PredicateResult::NoMatch;
            }
         }

         return PredicateResult::NoMatch;
      }
   }

   auto result_value = evaluate_expression(expression, CurrentPrefix);

   if (expression_unsupported) {
      expression_unsupported = false;
      return PredicateResult::Unsupported;
   }

   if (result_value.type IS XPathValueType::NodeSet) {
      return result_value.node_set.empty() ? PredicateResult::NoMatch : PredicateResult::Match;
   }

   if (result_value.type IS XPathValueType::Boolean) {
      return result_value.to_boolean() ? PredicateResult::Match : PredicateResult::NoMatch;
   }

   if (result_value.type IS XPathValueType::String) {
      return result_value.to_string().empty() ? PredicateResult::NoMatch : PredicateResult::Match;
   }

   if (result_value.type IS XPathValueType::Number) {
      double expected = result_value.to_number();
      if (std::isnan(expected)) return PredicateResult::NoMatch;

      double integral_part = 0.0;
      double fractional = std::modf(expected, &integral_part);
      if (fractional != 0.0) return PredicateResult::NoMatch;
      if (integral_part < 1.0) return PredicateResult::NoMatch;

      return (context.position IS size_t(integral_part)) ? PredicateResult::Match : PredicateResult::NoMatch;
   }

   return PredicateResult::Unsupported;
}

//********************************************************************************************************************
// Function and Expression Evaluation (Phase 3 of AST_PLAN.md)

namespace {

std::string node_set_string_value(const XPathValue &Value, size_t Index)
{
   if (Value.node_set_string_override.has_value() and (Index IS 0)) {
      return *Value.node_set_string_override;
   }

   if (Index < Value.node_set_string_values.size()) {
      return Value.node_set_string_values[Index];
   }

   if (Index >= Value.node_set.size()) return std::string();

   return XPathValue::node_string_value(Value.node_set[Index]);
}

double node_set_number_value(const XPathValue &Value, size_t Index)
{
   std::string str = node_set_string_value(Value, Index);
   if (str.empty()) return std::numeric_limits<double>::quiet_NaN();

   return XPathValue::string_to_number(str);
}

enum class RelationalOperator {
   Less,
   LessOrEqual,
   Greater,
   GreaterOrEqual
};

bool numeric_compare(double Left, double Right, RelationalOperator Operation)
{
   if (std::isnan(Left) or std::isnan(Right)) return false;

   switch (Operation) {
      case RelationalOperator::Less: return Left < Right;
      case RelationalOperator::LessOrEqual: return Left <= Right;
      case RelationalOperator::Greater: return Left > Right;
      case RelationalOperator::GreaterOrEqual: return Left >= Right;
   }

   return false;
}

bool compare_xpath_values(const XPathValue &left_value,
                          const XPathValue &right_value)
{
   auto left_type = left_value.type;
   auto right_type = right_value.type;

   if ((left_type IS XPathValueType::Boolean) or (right_type IS XPathValueType::Boolean)) {
      bool left_boolean = left_value.to_boolean();
      bool right_boolean = right_value.to_boolean();
      return left_boolean IS right_boolean;
   }

   if ((left_type IS XPathValueType::Number) or (right_type IS XPathValueType::Number)) {
      if ((left_type IS XPathValueType::NodeSet) or (right_type IS XPathValueType::NodeSet)) {
         const XPathValue &node_value = (left_type IS XPathValueType::NodeSet) ? left_value : right_value;
         const XPathValue &number_value = (left_type IS XPathValueType::NodeSet) ? right_value : left_value;

         double comparison_number = number_value.to_number();
         if (std::isnan(comparison_number)) return false;

         for (size_t index = 0; index < node_value.node_set.size(); ++index) {
            double node_number = node_set_number_value(node_value, index);
            if (std::isnan(node_number)) continue;
            if (node_number IS comparison_number) return true;
         }

         return false;
      }

      double left_number = left_value.to_number();
      double right_number = right_value.to_number();
      return left_number IS right_number;
   }

   if ((left_type IS XPathValueType::NodeSet) or (right_type IS XPathValueType::NodeSet)) {
      if ((left_type IS XPathValueType::NodeSet) and (right_type IS XPathValueType::NodeSet)) {
         for (size_t left_index = 0; left_index < left_value.node_set.size(); ++left_index) {
            std::string left_string = node_set_string_value(left_value, left_index);

            for (size_t right_index = 0; right_index < right_value.node_set.size(); ++right_index) {
               std::string right_string = node_set_string_value(right_value, right_index);
               if (left_string.compare(right_string) IS 0) return true;
            }
         }

         return false;
      }

      const XPathValue &node_value = (left_type IS XPathValueType::NodeSet) ? left_value : right_value;
      const XPathValue &string_value = (left_type IS XPathValueType::NodeSet) ? right_value : left_value;

      std::string comparison_string = string_value.to_string();

      for (size_t index = 0; index < node_value.node_set.size(); ++index) {
         std::string node_string = node_set_string_value(node_value, index);
         if (node_string.compare(comparison_string) IS 0) return true;
      }

      return false;
   }

   std::string left_string = left_value.to_string();
   std::string right_string = right_value.to_string();
   return left_string.compare(right_string) IS 0;
}

bool compare_xpath_relational(const XPathValue &left_value,
                              const XPathValue &right_value,
                              RelationalOperator Operation)
{
   auto left_type = left_value.type;
   auto right_type = right_value.type;

   if ((left_type IS XPathValueType::NodeSet) or (right_type IS XPathValueType::NodeSet)) {
      if ((left_type IS XPathValueType::NodeSet) and (right_type IS XPathValueType::NodeSet)) {
         for (size_t left_index = 0; left_index < left_value.node_set.size(); ++left_index) {
            double left_number = node_set_number_value(left_value, left_index);
            if (std::isnan(left_number)) continue;

            for (size_t right_index = 0; right_index < right_value.node_set.size(); ++right_index) {
               double right_number = node_set_number_value(right_value, right_index);
               if (std::isnan(right_number)) continue;
               if (numeric_compare(left_number, right_number, Operation)) return true;
            }
         }

         return false;
      }

      const XPathValue &node_value = (left_type IS XPathValueType::NodeSet) ? left_value : right_value;
      const XPathValue &other_value = (left_type IS XPathValueType::NodeSet) ? right_value : left_value;

      if (other_value.type IS XPathValueType::Boolean) {
         bool node_boolean = node_value.to_boolean();
         bool other_boolean = other_value.to_boolean();
         double node_number = node_boolean ? 1.0 : 0.0;
         double other_number = other_boolean ? 1.0 : 0.0;
         return numeric_compare(node_number, other_number, Operation);
      }

      double other_number = other_value.to_number();
      if (std::isnan(other_number)) return false;

      for (size_t index = 0; index < node_value.node_set.size(); ++index) {
         double node_number = node_set_number_value(node_value, index);
         if (std::isnan(node_number)) continue;
         if (numeric_compare(node_number, other_number, Operation)) return true;
      }

      return false;
   }

   double left_number = left_value.to_number();
   double right_number = right_value.to_number();
   return numeric_compare(left_number, right_number, Operation);
}

} // namespace

std::vector<XMLTag *> SimpleXPathEvaluator::collect_step_results(const std::vector<AxisMatch> &ContextNodes,
                                                                 const std::vector<const XPathNode *> &Steps,
                                                                 size_t StepIndex,
                                                                 uint32_t CurrentPrefix,
                                                                 bool &Unsupported)
{
   std::vector<XMLTag *> results;

   if (Unsupported) return results;

   if (StepIndex >= Steps.size()) {
      for (auto &entry : ContextNodes) results.push_back(entry.node);
      return results;
   }

   auto step_node = Steps[StepIndex];
   if ((!step_node) or (step_node->type != XPathNodeType::Step)) {
      Unsupported = true;
      return results;
   }

   const XPathNode *axis_node = nullptr;
   const XPathNode *node_test = nullptr;
   std::vector<const XPathNode *> predicate_nodes;

   for (size_t index = 0; index < step_node->child_count(); ++index) {
      auto *child = step_node->get_child(index);
      if (!child) continue;

      if (child->type IS XPathNodeType::AxisSpecifier) axis_node = child;
      else if (child->type IS XPathNodeType::Predicate) predicate_nodes.push_back(child);
      else if ((!node_test) and ((child->type IS XPathNodeType::NameTest) or
                                 (child->type IS XPathNodeType::Wildcard) or
                                 (child->type IS XPathNodeType::NodeTypeTest))) node_test = child;
   }

   AxisType axis = AxisType::Child;
   if (axis_node) axis = AxisEvaluator::parse_axis_name(axis_node->value);

   bool is_last_step = (StepIndex + 1 >= Steps.size());

   for (auto &context_entry : ContextNodes) {
      auto axis_matches = dispatch_axis(axis, context_entry.node, context_entry.attribute);

      std::vector<AxisMatch> filtered;
      filtered.reserve(axis_matches.size());

      for (auto &match : axis_matches) {
         if (!match_node_test(node_test, axis, match.node, match.attribute, CurrentPrefix)) continue;
         filtered.push_back(match);
      }

      if (filtered.empty()) continue;

      for (auto *predicate_node : predicate_nodes) {
         std::vector<AxisMatch> passed;
         passed.reserve(filtered.size());

         for (size_t index = 0; index < filtered.size(); ++index) {
            auto &match = filtered[index];
            push_context(match.node, index + 1, filtered.size(), match.attribute);
            auto predicate_result = evaluate_predicate(predicate_node, CurrentPrefix);
            pop_context();

            if (predicate_result IS PredicateResult::Unsupported) {
               Unsupported = true;
               return {};
            }

            if (predicate_result IS PredicateResult::Match) passed.push_back(match);
         }

         filtered.swap(passed);

         if (filtered.empty()) break;
      }

      if (filtered.empty()) continue;

      if (is_last_step) {
         for (auto &match : filtered) results.push_back(match.node);
         continue;
      }

      std::vector<AxisMatch> next_context;
      next_context.reserve(filtered.size());
      for (auto &match : filtered) next_context.push_back(match);

      auto child_results = collect_step_results(next_context, Steps, StepIndex + 1, CurrentPrefix, Unsupported);
      if (Unsupported) return {};
      results.insert(results.end(), child_results.begin(), child_results.end());
   }

   return results;
}

XPathValue SimpleXPathEvaluator::evaluate_path_expression_value(const XPathNode *PathNode, uint32_t CurrentPrefix) {
   if (!PathNode) {
      expression_unsupported = true;
      return XPathValue();
   }

   const XPathNode *location = PathNode;
   if (PathNode->type IS XPathNodeType::Path) {
      if (PathNode->child_count() IS 0) return XPathValue();
      location = PathNode->get_child(0);
   }

   if ((!location) or (location->type != XPathNodeType::LocationPath)) {
      expression_unsupported = true;
      return XPathValue();
   }

   std::vector<const XPathNode *> steps;
   std::vector<std::unique_ptr<XPathNode>> synthetic_steps;

   bool has_root = false;
   bool root_descendant = false;

   for (size_t index = 0; index < location->child_count(); ++index) {
      auto *child = location->get_child(index);
      if (!child) continue;

      if ((index IS 0) and (child->type IS XPathNodeType::Root)) {
         has_root = true;
         root_descendant = child->value IS "//";
         continue;
      }

      if (child->type IS XPathNodeType::Step) steps.push_back(child);
   }

   if (root_descendant) {
      auto descendant_step = std::make_unique<XPathNode>(XPathNodeType::Step);
      descendant_step->add_child(std::make_unique<XPathNode>(XPathNodeType::AxisSpecifier, "descendant-or-self"));
      descendant_step->add_child(std::make_unique<XPathNode>(XPathNodeType::NodeTypeTest, "node"));
      steps.insert(steps.begin(), descendant_step.get());
      synthetic_steps.push_back(std::move(descendant_step));
   }

   std::vector<XMLTag *> initial_context;

   if (has_root) initial_context.push_back(nullptr);
   else {
      if (context.context_node) initial_context.push_back(context.context_node);
      else if ((xml->CursorTags) and (xml->Cursor != xml->CursorTags->end())) initial_context.push_back(&(*xml->Cursor));
      else initial_context.push_back(nullptr);
   }

   if (steps.empty()) return XPathValue(initial_context);

   const XPathNode *attribute_step = nullptr;
   const XPathNode *attribute_test = nullptr;

   auto last_step = steps.back();
   if (last_step) {
      const XPathNode *axis_node = nullptr;
      const XPathNode *node_test = nullptr;

      for (size_t index = 0; index < last_step->child_count(); ++index) {
         auto *child = last_step->get_child(index);
         if (!child) continue;

         if (child->type IS XPathNodeType::AxisSpecifier) axis_node = child;
         else if ((!node_test) and ((child->type IS XPathNodeType::NameTest) or
                                    (child->type IS XPathNodeType::Wildcard) or
                                    (child->type IS XPathNodeType::NodeTypeTest))) node_test = child;
      }

      AxisType axis = axis_node ? AxisEvaluator::parse_axis_name(axis_node->value) : AxisType::Child;
      if (axis IS AxisType::Attribute) {
         attribute_step = last_step;
         attribute_test = node_test;
      }
   }

   std::vector<const XPathNode *> work_steps = steps;
   if (attribute_step) work_steps.pop_back();

   bool unsupported = false;
   std::vector<XMLTag *> node_results;

   if (work_steps.empty()) {
      for (auto *candidate : initial_context) {
         if (candidate) node_results.push_back(candidate);
      }
   }
   else {
      std::vector<AxisMatch> initial_matches;
      initial_matches.reserve(initial_context.size());

      for (auto *candidate : initial_context) {
         const XMLAttrib *attribute = nullptr;
         if ((candidate) and context.attribute_node and (candidate IS context.context_node)) attribute = context.attribute_node;
         initial_matches.push_back({ candidate, attribute });
      }

      node_results = collect_step_results(initial_matches, work_steps, 0, CurrentPrefix, unsupported);
   }

   if (unsupported) {
      expression_unsupported = true;
      return XPathValue();
   }

   axis_evaluator.normalise_node_set(node_results);

   if (context.attribute_node and (steps.size() IS 1)) {
      const XPathNode *step = steps[0];
      const XPathNode *axis_node = nullptr;
      const XPathNode *node_test = nullptr;

      for (size_t index = 0; index < step->child_count(); ++index) {
         auto *child = step->get_child(index);
         if (!child) continue;

         if (child->type IS XPathNodeType::AxisSpecifier) axis_node = child;
         else if ((!node_test) and ((child->type IS XPathNodeType::NameTest) or
                                    (child->type IS XPathNodeType::Wildcard) or
                                    (child->type IS XPathNodeType::NodeTypeTest))) node_test = child;
      }

      AxisType axis = axis_node ? AxisEvaluator::parse_axis_name(axis_node->value) : AxisType::Child;

      if ((axis IS AxisType::Self) and !node_results.empty()) {
         bool accepts_attribute = false;

         if (!node_test) accepts_attribute = true;
         else if (node_test->type IS XPathNodeType::Wildcard) accepts_attribute = true;
         else if (node_test->type IS XPathNodeType::NodeTypeTest) accepts_attribute = node_test->value IS "node";

         if (accepts_attribute) {
            std::vector<const XMLAttrib *> attribute_refs(node_results.size(), context.attribute_node);
            return XPathValue(node_results, context.attribute_node->Value, {}, std::move(attribute_refs));
         }
      }
   }

   if (attribute_step) {
      std::vector<std::string> attribute_values;
      std::vector<XMLTag *> attribute_nodes;
      std::vector<const XMLAttrib *> attribute_refs;

      for (auto *candidate : node_results) {
         if (!candidate) continue;

         auto matches = dispatch_axis(AxisType::Attribute, candidate);
         for (auto &match : matches) {
            if (!match.attribute) continue;
            if (!match_node_test(attribute_test, AxisType::Attribute, match.node, match.attribute, CurrentPrefix)) continue;
            attribute_values.push_back(match.attribute->Value);
            attribute_nodes.push_back(match.node);
            attribute_refs.push_back(match.attribute);
<<<<<<< HEAD
         }
      }

      if (attribute_nodes.empty()) return XPathValue(attribute_nodes);

      std::optional<std::string> first_value;
      if (!attribute_values.empty()) first_value = attribute_values[0];
      return XPathValue(attribute_nodes, first_value, std::move(attribute_values), std::move(attribute_refs));
   }

   return XPathValue(node_results);
}

XPathValue SimpleXPathEvaluator::evaluate_path_from_nodes(const std::vector<XMLTag *> &InitialContext,
                                                          const std::vector<const XMLAttrib *> &InitialAttributes,
                                                          const std::vector<const XPathNode *> &Steps,
                                                          const XPathNode *AttributeStep,
                                                          const XPathNode *AttributeTest,
                                                          uint32_t CurrentPrefix)
{
   std::vector<const XPathNode *> work_steps = Steps;

   if (AttributeStep and !work_steps.empty()) work_steps.pop_back();

   std::vector<XMLTag *> node_results;

   if (work_steps.empty()) {
      node_results = InitialContext;
   }
   else {
      std::vector<AxisMatch> initial_matches;
      initial_matches.reserve(InitialContext.size());

      for (size_t index = 0; index < InitialContext.size(); ++index) {
         auto *candidate = InitialContext[index];
         const XMLAttrib *attribute = nullptr;
         if (index < InitialAttributes.size()) attribute = InitialAttributes[index];
         initial_matches.push_back({ candidate, attribute });
      }

      bool unsupported = false;
      node_results = collect_step_results(initial_matches, work_steps, 0, CurrentPrefix, unsupported);

      if (unsupported) {
         expression_unsupported = true;
         return XPathValue();
      }
   }

   axis_evaluator.normalise_node_set(node_results);

   if (AttributeStep) {
      std::vector<std::string> attribute_values;
      std::vector<XMLTag *> attribute_nodes;
      std::vector<const XMLAttrib *> attribute_refs;

      for (auto *candidate : node_results) {
         if (!candidate) continue;

         auto matches = dispatch_axis(AxisType::Attribute, candidate);
         for (auto &match : matches) {
            if (!match.attribute) continue;
            if (!match_node_test(AttributeTest, AxisType::Attribute, match.node, match.attribute, CurrentPrefix)) continue;
            attribute_values.push_back(match.attribute->Value);
            attribute_nodes.push_back(match.node);
            attribute_refs.push_back(match.attribute);
=======
>>>>>>> c0d07dfe
         }
      }

      if (attribute_nodes.empty()) return XPathValue(attribute_nodes);

      std::optional<std::string> first_value;
      if (!attribute_values.empty()) first_value = attribute_values[0];
      return XPathValue(attribute_nodes, first_value, std::move(attribute_values), std::move(attribute_refs));
<<<<<<< HEAD
=======
   }

   return XPathValue(node_results);
}

XPathValue SimpleXPathEvaluator::evaluate_path_from_nodes(const std::vector<XMLTag *> &InitialContext,
                                                          const std::vector<const XPathNode *> &Steps,
                                                          const XPathNode *AttributeStep,
                                                          const XPathNode *AttributeTest,
                                                          uint32_t CurrentPrefix)
{
   std::vector<const XPathNode *> work_steps = Steps;

   if (AttributeStep and !work_steps.empty()) work_steps.pop_back();

   std::vector<XMLTag *> node_results;

   if (work_steps.empty()) {
      node_results = InitialContext;
   }
   else {
      std::vector<AxisMatch> initial_matches;
      initial_matches.reserve(InitialContext.size());

      for (auto *candidate : InitialContext) {
         initial_matches.push_back({ candidate, nullptr });
      }

      bool unsupported = false;
      node_results = collect_step_results(initial_matches, work_steps, 0, CurrentPrefix, unsupported);

      if (unsupported) {
         expression_unsupported = true;
         return XPathValue();
      }
   }

   axis_evaluator.normalise_node_set(node_results);

   if (AttributeStep) {
      std::vector<std::string> attribute_values;
      std::vector<XMLTag *> attribute_nodes;
      std::vector<const XMLAttrib *> attribute_refs;

      for (auto *candidate : node_results) {
         if (!candidate) continue;

         auto matches = dispatch_axis(AxisType::Attribute, candidate);
         for (auto &match : matches) {
            if (!match.attribute) continue;
            if (!match_node_test(AttributeTest, AxisType::Attribute, match.node, match.attribute, CurrentPrefix)) continue;
            attribute_values.push_back(match.attribute->Value);
            attribute_nodes.push_back(match.node);
            attribute_refs.push_back(match.attribute);
         }
      }

      if (attribute_nodes.empty()) return XPathValue(attribute_nodes);

      std::optional<std::string> first_value;
      if (!attribute_values.empty()) first_value = attribute_values[0];
      return XPathValue(attribute_nodes, first_value, std::move(attribute_values), std::move(attribute_refs));
>>>>>>> c0d07dfe
   }

   return XPathValue(node_results);
}

XPathValue SimpleXPathEvaluator::evaluate_expression(const XPathNode *ExprNode, uint32_t CurrentPrefix) {
   if (!ExprNode) {
      expression_unsupported = true;
      return XPathValue();
   }

   if (ExprNode->type IS XPathNodeType::Number) {
      char *end_ptr = nullptr;
      double value = std::strtod(ExprNode->value.c_str(), &end_ptr);
      if ((end_ptr) and (*end_ptr IS '\0')) return XPathValue(value);
      return XPathValue(std::numeric_limits<double>::quiet_NaN());
   }

   if ((ExprNode->type IS XPathNodeType::Literal) or (ExprNode->type IS XPathNodeType::String)) {
      return XPathValue(ExprNode->value);
   }

   if (ExprNode->type IS XPathNodeType::LocationPath) {
      return evaluate_path_expression_value(ExprNode, CurrentPrefix);
   }

   if (ExprNode->type IS XPathNodeType::Filter) {
      if (ExprNode->child_count() IS 0) {
         expression_unsupported = true;
         return XPathValue();
      }

      auto base_value = evaluate_expression(ExprNode->get_child(0), CurrentPrefix);
      if (expression_unsupported) return XPathValue();

      if (base_value.type != XPathValueType::NodeSet) {
         expression_unsupported = true;
         return XPathValue();
      }

      std::vector<size_t> working_indices(base_value.node_set.size());
      for (size_t index = 0; index < working_indices.size(); ++index) {
         working_indices[index] = index;
      }

      for (size_t predicate_index = 1; predicate_index < ExprNode->child_count(); ++predicate_index) {
         auto *predicate_node = ExprNode->get_child(predicate_index);
         if (!predicate_node) continue;

         std::vector<size_t> passed;
         passed.reserve(working_indices.size());

         for (size_t position = 0; position < working_indices.size(); ++position) {
            size_t base_index = working_indices[position];
            XMLTag *candidate = base_value.node_set[base_index];

            push_context(candidate, position + 1, working_indices.size());
            auto predicate_result = evaluate_predicate(predicate_node, CurrentPrefix);
            pop_context();

            if (predicate_result IS PredicateResult::Unsupported) {
               expression_unsupported = true;
               return XPathValue();
            }

            if (predicate_result IS PredicateResult::Match) passed.push_back(base_index);
         }

         working_indices.swap(passed);
         if (working_indices.empty()) break;
      }

      std::vector<XMLTag *> filtered_nodes;
      filtered_nodes.reserve(working_indices.size());

      std::vector<std::string> filtered_strings;
      filtered_strings.reserve(working_indices.size());

      std::vector<const XMLAttrib *> filtered_attributes;
      filtered_attributes.reserve(working_indices.size());

      for (size_t index : working_indices) {
         filtered_nodes.push_back(base_value.node_set[index]);
         if (index < base_value.node_set_string_values.size()) {
            filtered_strings.push_back(base_value.node_set_string_values[index]);
         }
         const XMLAttrib *attribute = nullptr;
         if (index < base_value.node_set_attributes.size()) {
            attribute = base_value.node_set_attributes[index];
         }
         filtered_attributes.push_back(attribute);
      }

      std::optional<std::string> first_value;
      if (!working_indices.empty()) {
         size_t first_index = working_indices[0];
         if (base_value.node_set_string_override.has_value() and (first_index IS 0)) {
            first_value = base_value.node_set_string_override;
         }
         else if (first_index < base_value.node_set_string_values.size()) {
            first_value = base_value.node_set_string_values[first_index];
         }
      }

      return XPathValue(filtered_nodes, first_value, std::move(filtered_strings), std::move(filtered_attributes));
   }

   if (ExprNode->type IS XPathNodeType::Path) {
      if (ExprNode->child_count() IS 0) {
         expression_unsupported = true;
         return XPathValue();
      }

      auto *first_child = ExprNode->get_child(0);
      if (first_child and (first_child->type IS XPathNodeType::LocationPath)) {
         return evaluate_path_expression_value(ExprNode, CurrentPrefix);
      }

      auto base_value = evaluate_expression(first_child, CurrentPrefix);
      if (expression_unsupported) return XPathValue();

      if (base_value.type != XPathValueType::NodeSet) {
         return XPathValue(base_value.to_node_set());
      }

      std::vector<const XPathNode *> steps;
      for (size_t index = 1; index < ExprNode->child_count(); ++index) {
         auto *child = ExprNode->get_child(index);
         if (child and (child->type IS XPathNodeType::Step)) steps.push_back(child);
      }

      if (steps.empty()) return base_value;

      const XPathNode *attribute_step = nullptr;
      const XPathNode *attribute_test = nullptr;

      if (!steps.empty()) {
         auto *last_step = steps.back();
         const XPathNode *axis_node = nullptr;
         const XPathNode *node_test = nullptr;

         for (size_t index = 0; index < last_step->child_count(); ++index) {
            auto *child = last_step->get_child(index);
            if (!child) continue;

            if (child->type IS XPathNodeType::AxisSpecifier) axis_node = child;
            else if ((!node_test) and ((child->type IS XPathNodeType::NameTest) or
                                       (child->type IS XPathNodeType::Wildcard) or
                                       (child->type IS XPathNodeType::NodeTypeTest))) node_test = child;
         }

         AxisType axis = axis_node ? AxisEvaluator::parse_axis_name(axis_node->value) : AxisType::Child;
         if (axis IS AxisType::Attribute) {
            attribute_step = last_step;
            attribute_test = node_test;
         }
      }

<<<<<<< HEAD
      return evaluate_path_from_nodes(base_value.node_set,
                                      base_value.node_set_attributes,
                                      steps,
                                      attribute_step,
                                      attribute_test,
                                      CurrentPrefix);
=======
      return evaluate_path_from_nodes(base_value.node_set, steps, attribute_step, attribute_test, CurrentPrefix);
>>>>>>> c0d07dfe
   }

   if (ExprNode->type IS XPathNodeType::FunctionCall) {
      auto value = evaluate_function_call(ExprNode, CurrentPrefix);
      if (expression_unsupported) return XPathValue();
      return value;
   }

   if (ExprNode->type IS XPathNodeType::UnaryOp) {
      if (ExprNode->child_count() IS 0) {
         expression_unsupported = true;
         return XPathValue();
      }

      auto operand = evaluate_expression(ExprNode->get_child(0), CurrentPrefix);
      if (expression_unsupported) return XPathValue();

      if (ExprNode->value IS "-") {
         return XPathValue(-operand.to_number());
      }

      if (ExprNode->value IS "not") {
         return XPathValue(!operand.to_boolean());
      }

      expression_unsupported = true;
      return XPathValue();
   }

   if (ExprNode->type IS XPathNodeType::BinaryOp) {
      if (ExprNode->child_count() < 2) {
         expression_unsupported = true;
         return XPathValue();
      }

      auto *left_node = ExprNode->get_child(0);
      auto *right_node = ExprNode->get_child(1);

      const std::string &operation = ExprNode->value;

      if (operation IS "and") {
         auto left_value = evaluate_expression(left_node, CurrentPrefix);
         if (expression_unsupported) return XPathValue();

         bool left_boolean = left_value.to_boolean();
         if (!left_boolean) return XPathValue(false);

         auto right_value = evaluate_expression(right_node, CurrentPrefix);
         if (expression_unsupported) return XPathValue();

         bool right_boolean = right_value.to_boolean();
         return XPathValue(right_boolean);
      }

      if (operation IS "or") {
         auto left_value = evaluate_expression(left_node, CurrentPrefix);
         if (expression_unsupported) return XPathValue();

         bool left_boolean = left_value.to_boolean();
         if (left_boolean) return XPathValue(true);

         auto right_value = evaluate_expression(right_node, CurrentPrefix);
         if (expression_unsupported) return XPathValue();

         bool right_boolean = right_value.to_boolean();
         return XPathValue(right_boolean);
      }

      auto left_value = evaluate_expression(left_node, CurrentPrefix);
      if (expression_unsupported) return XPathValue();
      auto right_value = evaluate_expression(right_node, CurrentPrefix);
      if (expression_unsupported) return XPathValue();

      if (operation IS "=") {
         bool equals = compare_xpath_values(left_value, right_value);
         return XPathValue(equals);
      }

      if (operation IS "!=") {
         bool equals = compare_xpath_values(left_value, right_value);
         return XPathValue(!equals);
      }

      if (operation IS "<") {
         bool result = compare_xpath_relational(left_value, right_value, RelationalOperator::Less);
         return XPathValue(result);
      }

      if (operation IS "<=") {
         bool result = compare_xpath_relational(left_value, right_value, RelationalOperator::LessOrEqual);
         return XPathValue(result);
      }

      if (operation IS ">") {
         bool result = compare_xpath_relational(left_value, right_value, RelationalOperator::Greater);
         return XPathValue(result);
      }

      if (operation IS ">=") {
         bool result = compare_xpath_relational(left_value, right_value, RelationalOperator::GreaterOrEqual);
         return XPathValue(result);
      }

      if (operation IS "+") {
         double result = left_value.to_number() + right_value.to_number();
         return XPathValue(result);
      }

      if (operation IS "-") {
         double result = left_value.to_number() - right_value.to_number();
         return XPathValue(result);
      }

      if (operation IS "*") {
         double result = left_value.to_number() * right_value.to_number();
         return XPathValue(result);
      }

      if (operation IS "div") {
         double result = left_value.to_number() / right_value.to_number();
         return XPathValue(result);
      }

      if (operation IS "mod") {
         double left_number = left_value.to_number();
         double right_number = right_value.to_number();
         double result = std::fmod(left_number, right_number);
         return XPathValue(result);
      }

      if (operation IS "|") {
         auto left_nodes = left_value.to_node_set();
         auto right_nodes = right_value.to_node_set();

         std::vector<XMLTag *> combined;
         combined.reserve(left_nodes.size() + right_nodes.size());

         for (auto *node : left_nodes) combined.push_back(node);
         for (auto *node : right_nodes) combined.push_back(node);

         axis_evaluator.normalise_node_set(combined);
         return XPathValue(combined);
      }

      expression_unsupported = true;
      return XPathValue();
   }

   if (ExprNode->type IS XPathNodeType::VariableReference) {
      // Look up variable in the XML object's variable storage
      auto it = xml->Variables.find(ExprNode->value);
      if (it != xml->Variables.end()) {
         return XPathValue(it->second);
      }
      else {
         // Variable not found - return empty string (XPath standard behavior)
         return XPathValue(std::string(""));
      }
   }

   expression_unsupported = true;
   return XPathValue();
}

ERR SimpleXPathEvaluator::process_expression_node_set(const XPathValue &Value)
{
   struct NodeEntry {
      XMLTag * node = nullptr;
      const XMLAttrib * attribute = nullptr;
      size_t original_index = 0;
   };

   std::vector<NodeEntry> entries;
   entries.reserve(Value.node_set.size());

   for (size_t index = 0; index < Value.node_set.size(); ++index) {
      XMLTag *candidate = Value.node_set[index];
      if (!candidate) continue;

      const XMLAttrib *attribute = nullptr;
      if (index < Value.node_set_attributes.size()) attribute = Value.node_set_attributes[index];

      entries.push_back({ candidate, attribute, index });
   }

   if (entries.empty()) {
      xml->Attrib.clear();
      return ERR::Search;
   }

   std::stable_sort(entries.begin(), entries.end(), [this](const NodeEntry &Left, const NodeEntry &Right) {
      if (Left.node IS Right.node) return Left.original_index < Right.original_index;
      if (!Left.node) return false;
      if (!Right.node) return true;
      return axis_evaluator.is_before_in_document_order(Left.node, Right.node);
   });

   auto unique_end = std::unique(entries.begin(), entries.end(), [](const NodeEntry &Left, const NodeEntry &Right) {
      return (Left.node IS Right.node) and (Left.attribute IS Right.attribute);
   });
   entries.erase(unique_end, entries.end());

   bool matched = false;

   for (size_t index = 0; index < entries.size(); ++index) {
      auto &entry = entries[index];
      XMLTag *candidate = entry.node;
      push_context(candidate, index + 1, entries.size(), entry.attribute);

      if (!candidate) {
         pop_context();
         continue;
      }

      auto tags = xml->getInsert(candidate, xml->Cursor);
      if (!tags) {
         pop_context();
         continue;
      }

      xml->CursorTags = tags;
      if (entry.attribute) xml->Attrib = entry.attribute->Name;
      else xml->Attrib.clear();

      if (!xml->Callback.defined()) {
         pop_context();
         return ERR::Okay;
      }

      push_cursor_state();

      ERR callback_error = ERR::Okay;
      if (xml->Callback.isC()) {
         auto routine = (ERR (*)(extXML *, int, CSTRING, APTR))xml->Callback.Routine;
         callback_error = routine(xml, candidate->ID, xml->Attrib.empty() ? nullptr : xml->Attrib.c_str(), xml->Callback.Meta);
      }
      else if (xml->Callback.isScript()) {
         if (sc::Call(xml->Callback, std::to_array<ScriptArg>({
            { "XML",  xml, FD_OBJECTPTR },
            { "Tag",  candidate->ID },
            { "Attrib", xml->Attrib.empty() ? CSTRING(nullptr) : xml->Attrib.c_str() }
         }), callback_error) != ERR::Okay) callback_error = ERR::Terminate;
      }
      else callback_error = ERR::InvalidValue;

      pop_cursor_state();
      pop_context();

      matched = true;

      if (callback_error IS ERR::Terminate) return ERR::Terminate;
      if (callback_error != ERR::Okay) return callback_error;
   }

   xml->Attrib.clear();
   if (matched) return ERR::Okay;
   return ERR::Search;
}

ERR SimpleXPathEvaluator::evaluate_top_level_expression(const XPathNode *Node, uint32_t CurrentPrefix)
{
   if (!Node) return ERR::Failed;

   const XPathNode *expression = Node;

   if (Node->type IS XPathNodeType::Expression) {
      if (Node->child_count() IS 0) {
         xml->Attrib.clear();
         return ERR::Search;
      }

      expression = Node->get_child(0);
   }

   expression_unsupported = false;
   auto value = evaluate_expression(expression, CurrentPrefix);
   if (expression_unsupported) return ERR::Failed;

   switch (value.type) {
      case XPathValueType::NodeSet:
         return process_expression_node_set(value);

      case XPathValueType::Boolean:
      case XPathValueType::Number:
      case XPathValueType::String:
         xml->Attrib = value.to_string();
         return ERR::Okay;
   }

   return ERR::Failed;
}

XPathValue SimpleXPathEvaluator::evaluate_function_call(const XPathNode *FuncNode, uint32_t CurrentPrefix) {
   if (!FuncNode or FuncNode->type != XPathNodeType::FunctionCall) {
      return XPathValue();
   }

   std::string function_name = FuncNode->value;

   std::vector<XPathValue> args;
   args.reserve(FuncNode->child_count());

   for (size_t index = 0; index < FuncNode->child_count(); ++index) {
      auto *argument_node = FuncNode->get_child(index);
      args.push_back(evaluate_expression(argument_node, CurrentPrefix));
      if (expression_unsupported) return XPathValue();
   }

   if (function_name IS "text") {
      std::vector<XMLTag *> text_nodes;
      std::optional<std::string> first_value;

      if (context.context_node) {
         for (auto &child : context.context_node->Children) {
            if (!child.isContent()) continue;
            text_nodes.push_back(&child);

            if ((!first_value.has_value()) and (!child.Attribs.empty())) {
               first_value = child.Attribs[0].Value;
            }
         }
      }

      return XPathValue(text_nodes, first_value);
   }

   return function_library.call_function(function_name, args, context);
}
<|MERGE_RESOLUTION|>--- conflicted
+++ resolved
@@ -1366,7 +1366,6 @@
             attribute_values.push_back(match.attribute->Value);
             attribute_nodes.push_back(match.node);
             attribute_refs.push_back(match.attribute);
-<<<<<<< HEAD
          }
       }
 
@@ -1433,8 +1432,7 @@
             attribute_values.push_back(match.attribute->Value);
             attribute_nodes.push_back(match.node);
             attribute_refs.push_back(match.attribute);
-=======
->>>>>>> c0d07dfe
+
          }
       }
 
@@ -1443,71 +1441,6 @@
       std::optional<std::string> first_value;
       if (!attribute_values.empty()) first_value = attribute_values[0];
       return XPathValue(attribute_nodes, first_value, std::move(attribute_values), std::move(attribute_refs));
-<<<<<<< HEAD
-=======
-   }
-
-   return XPathValue(node_results);
-}
-
-XPathValue SimpleXPathEvaluator::evaluate_path_from_nodes(const std::vector<XMLTag *> &InitialContext,
-                                                          const std::vector<const XPathNode *> &Steps,
-                                                          const XPathNode *AttributeStep,
-                                                          const XPathNode *AttributeTest,
-                                                          uint32_t CurrentPrefix)
-{
-   std::vector<const XPathNode *> work_steps = Steps;
-
-   if (AttributeStep and !work_steps.empty()) work_steps.pop_back();
-
-   std::vector<XMLTag *> node_results;
-
-   if (work_steps.empty()) {
-      node_results = InitialContext;
-   }
-   else {
-      std::vector<AxisMatch> initial_matches;
-      initial_matches.reserve(InitialContext.size());
-
-      for (auto *candidate : InitialContext) {
-         initial_matches.push_back({ candidate, nullptr });
-      }
-
-      bool unsupported = false;
-      node_results = collect_step_results(initial_matches, work_steps, 0, CurrentPrefix, unsupported);
-
-      if (unsupported) {
-         expression_unsupported = true;
-         return XPathValue();
-      }
-   }
-
-   axis_evaluator.normalise_node_set(node_results);
-
-   if (AttributeStep) {
-      std::vector<std::string> attribute_values;
-      std::vector<XMLTag *> attribute_nodes;
-      std::vector<const XMLAttrib *> attribute_refs;
-
-      for (auto *candidate : node_results) {
-         if (!candidate) continue;
-
-         auto matches = dispatch_axis(AxisType::Attribute, candidate);
-         for (auto &match : matches) {
-            if (!match.attribute) continue;
-            if (!match_node_test(AttributeTest, AxisType::Attribute, match.node, match.attribute, CurrentPrefix)) continue;
-            attribute_values.push_back(match.attribute->Value);
-            attribute_nodes.push_back(match.node);
-            attribute_refs.push_back(match.attribute);
-         }
-      }
-
-      if (attribute_nodes.empty()) return XPathValue(attribute_nodes);
-
-      std::optional<std::string> first_value;
-      if (!attribute_values.empty()) first_value = attribute_values[0];
-      return XPathValue(attribute_nodes, first_value, std::move(attribute_values), std::move(attribute_refs));
->>>>>>> c0d07dfe
    }
 
    return XPathValue(node_results);
@@ -1666,16 +1599,12 @@
          }
       }
 
-<<<<<<< HEAD
       return evaluate_path_from_nodes(base_value.node_set,
                                       base_value.node_set_attributes,
                                       steps,
                                       attribute_step,
                                       attribute_test,
                                       CurrentPrefix);
-=======
-      return evaluate_path_from_nodes(base_value.node_set, steps, attribute_step, attribute_test, CurrentPrefix);
->>>>>>> c0d07dfe
    }
 
    if (ExprNode->type IS XPathNodeType::FunctionCall) {
