--- conflicted
+++ resolved
@@ -2,11 +2,7 @@
 //********************************************************************************************************************
 // C++20 constexpr string utilities and character classification
 
-<<<<<<< HEAD
 constexpr bool is_name_char(char ch) noexcept
-=======
-constexpr std::string_view view_or_empty(CSTRING Value) noexcept
->>>>>>> 09529e07
 {
    return ((ch >= 'A') and (ch <= 'Z')) or
           ((ch >= 'a') and (ch <= 'z')) or
@@ -14,17 +10,6 @@
           (ch IS '.') or (ch IS '-') or (ch IS '_') or (ch IS ':');
 }
 
-<<<<<<< HEAD
-=======
-constexpr bool is_name_char(char ch) noexcept
-{
-   return ((ch >= 'A') and (ch <= 'Z')) or
-          ((ch >= 'a') and (ch <= 'z')) or
-          ((ch >= '0') and (ch <= '9')) or
-          (ch IS '.') or (ch IS '-') or (ch IS '_') or (ch IS ':');
-}
-
->>>>>>> 09529e07
 constexpr bool is_name_start(char ch) noexcept
 {
    return ((ch >= 'A') and (ch <= 'Z')) or
@@ -32,14 +17,6 @@
           (ch IS '_') or (ch IS ':');
 }
 
-<<<<<<< HEAD
-=======
-constexpr bool is_whitespace(char ch) noexcept
-{
-   return uint8_t(ch) <= 0x20;
-}
-
->>>>>>> 09529e07
 constexpr char to_lower(char ch) noexcept
 {
    return ((ch >= 'A') and (ch <= 'Z')) ? ch + 0x20 : ch;
@@ -71,7 +48,6 @@
    if (not Value.empty()) Target = pf::strclone(Value);
 }
 
-<<<<<<< HEAD
 static bool ci_keyword(std::string_view &view, std::string_view keyword) noexcept
 {
    if (keyword.empty() or view.size() < keyword.size()) return false;
@@ -94,49 +70,6 @@
    auto view = State.cursor;
    if (ci_keyword(view, keyword)) {
       State.next(keyword.size());
-=======
-
-inline void skip_ws(std::string_view &view) noexcept
-{
-   while (not view.empty() and is_whitespace(view.front())) {
-      view.remove_prefix(1);
-   }
-}
-
-inline void skip_ws(const char *&ptr)
-{
-   if (not ptr) return;
-   std::string_view view(ptr);
-   skip_ws(view);
-   ptr = view.data();
-}
-
-//********************************************************************************************************************
-
-static bool ci_keyword(std::string_view &view, std::string_view keyword) noexcept
-{
-   if (keyword.empty() or view.size() < keyword.size()) return false;
-
-   for (size_t i = 0; i < keyword.size(); ++i) {
-      if (to_lower(view[i]) != to_lower(keyword[i])) return false;
-   }
-
-   // Check that we're not matching a partial name
-   if ((view.size() > keyword.size()) and
-       is_name_char(view[keyword.size()]) and
-       (view[keyword.size()] != '[')) return false;
-
-   view.remove_prefix(keyword.size());
-   return true;
-}
-
-static bool ci_keyword(const char *&ptr, std::string_view keyword)
-{
-   if (not ptr) return false;
-   std::string_view view(ptr);
-   if (ci_keyword(view, keyword)) {
-      ptr = view.data();
->>>>>>> 09529e07
       return true;
    }
    return false;
@@ -164,7 +97,6 @@
 static ERR resolve_entity_internal(extXML *Self, const std::string &Name, std::string &Value,
    bool Parameter, std::unordered_set<std::string> &EntityStack, std::unordered_set<std::string> &ParameterStack)
 {
-<<<<<<< HEAD
    pf::Log log(__FUNCTION__);
 
    auto &stack = Parameter ? ParameterStack : EntityStack;
@@ -175,17 +107,6 @@
    if (it IS table.end()) return ERR::Search;
 
    stack.insert(Name);
-=======
-   if (not ptr) return false;
-   std::string_view view(ptr);
-   auto name = read_name(view);
-   if (name.empty()) return false;
-
-   Result.assign(name.data(), name.size());
-   ptr = view.data();
-   return true;
-}
->>>>>>> 09529e07
 
    Value = it->second;
    expand_entity_references(Self, Value, EntityStack, ParameterStack);
@@ -226,19 +147,11 @@
             std::string resolved;
 
             // Only create string if resolution succeeds to avoid unnecessary allocation
-<<<<<<< HEAD
+
             if (resolve_entity_internal(Self, std::string(name_view), resolved, is_parameter, EntityStack, ParameterStack) IS ERR::Okay) {
                output += resolved;
             }
             else { // Reconstruct the original entity reference
-=======
-            if (resolve_entity_internal(Self, std::string(name_view), resolved,
-                                      is_parameter, EntityStack, ParameterStack) IS ERR::Okay) {
-               output += resolved;
-            }
-            else {
-               // Reconstruct the original entity reference
->>>>>>> 09529e07
                output.push_back(is_parameter ? '%' : '&');
                output.append(name_view);
                output.push_back(';');
@@ -247,12 +160,7 @@
             view.remove_prefix(name_length + 1); // Skip name + ';'
             continue;
          }
-<<<<<<< HEAD
          else { // Not a valid entity reference, backtrack
-=======
-         else {
-            // Not a valid entity reference, backtrack
->>>>>>> 09529e07
             output.push_back(is_parameter ? '%' : '&');
          }
       }
@@ -280,7 +188,6 @@
    auto quote = State.current();
    if ((quote != '"') and (quote != '\'')) return false;
 
-<<<<<<< HEAD
    State.next();
 
    std::string buffer;
@@ -291,22 +198,10 @@
 
       if (ch IS quote) {
          State.next();
-=======
-   ptr++;
-   std::string_view view(ptr);
-   std::string buffer;
-   buffer.reserve(view.size()); // Pre-allocate based on remaining view size
-
-   while (not view.empty()) {
-      auto ch = view.front();
-      if (ch IS quote) {
-         ptr = view.data() + 1;
->>>>>>> 09529e07
          Result.swap(buffer);
          return true;
       }
 
-<<<<<<< HEAD
       if ((ch IS '%' or ch IS '&') and (State.cursor.size() > 1)) {
          bool is_parameter = (ch IS '%');
          State.next(); // Skip the % or &
@@ -324,33 +219,10 @@
             std::string resolved;
 
             if (resolve_entity_internal(Self, name, resolved, is_parameter, EntityStack, ParameterStack) IS ERR::Okay) {
-=======
-      if ((ch IS '%' or ch IS '&') and view.size() > 1) {
-         bool is_parameter = (ch IS '%');
-         view.remove_prefix(1); // Skip the % or &
-
-         // Find entity name using string_view
-         size_t name_length = 0;
-         while (name_length < view.size() and is_name_char(view[name_length])) {
-            name_length++;
-         }
-
-         if (name_length > 0 and
-             name_length < view.size() and
-             view[name_length] IS ';') {
-
-            auto name_view = view.substr(0, name_length);
-            std::string resolved;
-
-            // Only create string for entity resolution
-            if (resolve_entity_internal(Self, std::string(name_view), resolved,
-                                      is_parameter, EntityStack, ParameterStack) IS ERR::Okay) {
->>>>>>> 09529e07
                buffer += resolved;
             }
             else {
                buffer.push_back(is_parameter ? '%' : '&');
-<<<<<<< HEAD
                buffer += name;
                buffer.push_back(';');
             }
@@ -360,13 +232,7 @@
          }
          else {
             buffer.push_back(is_parameter ? '%' : '&');
-=======
-               buffer.append(name_view);
-               buffer.push_back(';');
-            }
-
-            view.remove_prefix(name_length + 1); // Skip name + ';'
->>>>>>> 09529e07
+
             continue;
          }
          else {
@@ -378,18 +244,12 @@
          buffer.push_back(ch);
          view.remove_prefix(1);
       }
-<<<<<<< HEAD
 
       if (ch IS '\n') Self->LineNo++;
       buffer.push_back(ch);
       State.next();
    }
 
-=======
-   }
-
-   ptr = view.data();
->>>>>>> 09529e07
    return false;
 }
 
@@ -565,35 +425,11 @@
       auto end_ptr = State.cursor.data();
       auto ptr = content.cursor.data();
 
-<<<<<<< HEAD
       while (ptr < end_ptr) {
          char ch = *ptr++;
          if (ch == '\n') ++Self->LineNo;
          if (ch != '\r') str.push_back(ch);
       }
-=======
-   for (int i=0; (str[i]) and (str[i] != '<'); i++) {
-      if (str[i] IS '\r') continue;
-      // Content detected
-
-      std::string content;
-      auto start = str;
-      while ((*str) and (*str != '<')) {
-         if (*str IS '\n') Self->LineNo++;
-         str++;
-      }
-
-      // Copy content, skipping \r characters
-      content.reserve(str - start);
-      for (auto p = start; p != str; ++p) {
-         if (*p != '\r') content.push_back(*p);
-      }
-
-      Tags.emplace_back(XMLTag(glTagID++, 0, { { "", std::move(content) } }));
-      State.Pos = str;
-      return ERR::Okay;
-   }
->>>>>>> 09529e07
 
       Tags.emplace_back(XMLTag(glTagID++, 0, { { "", std::move(str) } }));
    }
@@ -779,7 +615,6 @@
 
          std::string val;
 
-<<<<<<< HEAD
          if (State.current() IS '"') {
             State.next();
             auto value_state = State;
@@ -808,40 +643,6 @@
                State.next();
             }
             val.assign(value_state.cursor.data(), State - value_state);
-=======
-      if (*str IS '=') {
-         str++;
-         while ((*str) and (*str <= 0x20)) { if (*str IS '\n') Self->LineNo++; str++; }
-
-         std::string val;
-         if (*str IS '"') {
-            str++;
-            auto start = str;
-            while ((*str) and (*str != '"')) {
-               if (*str IS '\n') Self->LineNo++;
-               str++;
-            }
-            val.assign(start, str);
-            if (*str IS '"') str++;
-         }
-         else if (*str IS '\'') {
-            str++;
-            auto start = str;
-            while ((*str) and (*str != '\'')) {
-               if (*str IS '\n') Self->LineNo++;
-               str++;
-            }
-            val.assign(start, str);
-            if (*str IS '\'') str++;
-         }
-         else {
-            auto start = str;
-            while ((*str > 0x20) and (*str != '>')) {
-               if ((str[0] IS '/') and (str[1] IS '>')) break;
-               str++;
-            }
-            val.assign(start, str);
->>>>>>> 09529e07
          }
 
          tag.Attribs.emplace_back(std::string(name), val);
@@ -958,19 +759,10 @@
 
    log.branch("Parsing incoming text stream...");
 
-<<<<<<< HEAD
    ParseState state(Text);
    
    state.skipTo('<', Self->LineNo); // Skip any leading whitespace or content
    if (state.done()) {
-=======
-   ParseState state;
-   CSTRING str;
-   for (str=Text.data(); (*str) and (*str != '<'); str++) {
-      if (*str IS '\n') Self->LineNo++;
-   }
-   if (not str[0]) {
->>>>>>> 09529e07
       Self->ParseError = log.warning(ERR::InvalidData);
       return Self->ParseError;
    }
