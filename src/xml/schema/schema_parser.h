<<<<<<< HEAD
// schema_parser.h - Declares the SchemaDocument data model alongside the SchemaParser façade that
// cooperatively translates XML Schema tag trees into reusable descriptors.  These declarations are
// shared by the parser implementation, the schema-aware validator, and any tooling that needs to
// inspect namespaces, complex element hierarchies, or named type definitions extracted from XSD
// files.
=======
// schema_parser.h - Declares structures and helpers for interpreting XML Schema documents.
>>>>>>> 9eff9110

#pragma once

#include <ankerl/unordered_dense.h>
#include <limits>
#include <memory>
#include <string>
#include <string_view>
#include <vector>

#include "schema_types.h"

namespace xml::schema
{
   struct ElementDescriptor
   {
      std::string name;
      std::string qualified_name;
      std::string type_name;
      std::shared_ptr<SchemaTypeDescriptor> type;
      size_t min_occurs = 1u;
      size_t max_occurs = std::numeric_limits<size_t>::max();
      std::vector<std::shared_ptr<ElementDescriptor>> children;
   };

   struct SchemaContext
   {
      std::string target_namespace;
      std::string schema_prefix;
      std::string target_namespace_prefix;
      ankerl::unordered_dense::map<std::string, std::string> namespace_bindings;
      ankerl::unordered_dense::map<std::string, std::shared_ptr<SchemaTypeDescriptor>> types;
      ankerl::unordered_dense::map<std::string, std::shared_ptr<ElementDescriptor>> complex_types;
      ankerl::unordered_dense::map<std::string, std::shared_ptr<ElementDescriptor>> elements;
   };

   struct SchemaDocument
   {
      SchemaDocument();

      std::shared_ptr<SchemaContext> context;
      std::string target_namespace;
      std::string schema_prefix;
      std::string target_namespace_prefix;
      ankerl::unordered_dense::map<std::string, std::string> namespace_bindings;
      std::vector<std::shared_ptr<SchemaTypeDescriptor>> declared_types;

      void merge_types();

      void clear();
      [[nodiscard]] bool empty() const noexcept;
   };

   class SchemaParser
   {
      public:
      explicit SchemaParser(SchemaTypeRegistry &Registry);

      [[nodiscard]] SchemaDocument parse(const objXML::TAGS &Tags) const;
      [[nodiscard]] SchemaDocument parse(const XMLTag &Root) const;
      [[nodiscard]] std::shared_ptr<SchemaContext> parse_context(const XMLTag &Root) const;

      private:
      SchemaTypeRegistry * registry_ref;

      void parse_simple_type(const XMLTag &Node, SchemaDocument &Document) const;
      void parse_complex_type(const XMLTag &Node, SchemaDocument &Document) const;
      void parse_element(const XMLTag &Node, SchemaDocument &Document) const;
      void parse_inline_complex_type(const XMLTag &Node, SchemaDocument &Document, ElementDescriptor &Descriptor) const;
      void parse_sequence(const XMLTag &Node, SchemaDocument &Document, ElementDescriptor &Descriptor) const;
      [[nodiscard]] std::shared_ptr<ElementDescriptor> parse_child_element_descriptor(const XMLTag &Node,
                                                                                      SchemaDocument &Document) const;
      [[nodiscard]] std::shared_ptr<SchemaTypeDescriptor> resolve_type(std::string_view Name,
                                                                       SchemaDocument &Document) const;
   };

   [[nodiscard]] std::string_view extract_local_name(std::string_view Qualified) noexcept;
}<|MERGE_RESOLUTION|>--- conflicted
+++ resolved
@@ -1,12 +1,7 @@
-<<<<<<< HEAD
 // schema_parser.h - Declares the SchemaDocument data model alongside the SchemaParser façade that
 // cooperatively translates XML Schema tag trees into reusable descriptors.  These declarations are
 // shared by the parser implementation, the schema-aware validator, and any tooling that needs to
 // inspect namespaces, complex element hierarchies, or named type definitions extracted from XSD
-// files.
-=======
-// schema_parser.h - Declares structures and helpers for interpreting XML Schema documents.
->>>>>>> 9eff9110
 
 #pragma once
 
