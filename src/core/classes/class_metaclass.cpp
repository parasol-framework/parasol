/*********************************************************************************************************************

The source code of the Parasol project is made publicly available under the terms described in the LICENSE.TXT file
that is distributed with this package.  Please refer to it for further information on licensing.

**********************************************************************************************************************

-CLASS-
MetaClass: The MetaClass is used to manage all classes supported by the system core.

The MetaClass is at the root of the Core's object oriented design and is responsible for managing the construction of
new classes.  All classes that are created within the system at run-time are represented by a MetaClass object.  Each
MetaClass object can be inspected to discover detailed information about the class that has been declared.  Most
of the interesting structural data can be gleaned from the #Fields array.

A number of functions are available in the Core for the purpose of class management.  The Core maintains its own list
of MetaClass objects, which you can search by calling the ~FindClass() function.  The ~CheckAction() function
provides a way of checking if a particular pre-defined action is supported by a class.

Classes are almost always encapsulated by shared modules, although it is possible to create private classes inside
executable programs.  For information on the creation of classes, refer to the Class Development Guide for a
complete run-down on class development.

-END-

*********************************************************************************************************************/

#include "../defs.h"

static ERROR OBJECT_GetClass(OBJECTPTR, extMetaClass **);
static ERROR OBJECT_GetClassID(OBJECTPTR, CLASSID *);
static ERROR OBJECT_GetName(OBJECTPTR, STRING *);
static ERROR OBJECT_GetOwner(OBJECTPTR, OBJECTID *);
static ERROR OBJECT_SetOwner(OBJECTPTR, OBJECTID);
static ERROR OBJECT_SetName(OBJECTPTR, CSTRING);

static ERROR field_setup(extMetaClass *);
static void sort_class_fields(extMetaClass *, std::vector<Field> &);

static void add_field(extMetaClass *, const FieldArray *, UWORD &);
static void register_fields(extMetaClass *);
static Field * lookup_id_byclass(extMetaClass *, ULONG, extMetaClass **);

//********************************************************************************************************************
// The MetaClass is the focal point of the OO design model.  Because classes are treated like objects, they must point
// back to a controlling class definition - this it.  See NewObject() for the management code for this data.

static ERROR GET_ActionTable(extMetaClass *, ActionEntry **, LONG *);
static ERROR GET_Fields(extMetaClass *, const FieldArray **, LONG *);
static ERROR GET_Location(extMetaClass *, CSTRING *);
static ERROR GET_Methods(extMetaClass *, const MethodArray **, LONG *);
static ERROR GET_Module(extMetaClass *, CSTRING *);
static ERROR GET_PrivateObjects(extMetaClass *, OBJECTID **, LONG *);
static ERROR GET_RootModule(extMetaClass *, struct RootModule **);
static ERROR GET_Dictionary(extMetaClass *, struct Field **, LONG *);
static ERROR GET_SubFields(extMetaClass *, const FieldArray **, LONG *);

static ERROR SET_Actions(extMetaClass *, const ActionArray *);
static ERROR SET_Fields(extMetaClass *, const FieldArray *, LONG);
static ERROR SET_Methods(extMetaClass *, const MethodArray *, LONG);

static ERROR GET_ClassName(extMetaClass *Self, CSTRING *Value)
{
   *Value = Self->ClassName;
   return ERR_Okay;
}

static ERROR SET_ClassName(extMetaClass *Self, CSTRING Value)
{
   Self->ClassName = Value;
   return ERR_Okay;
}

static const FieldDef CategoryTable[] = {
   { "Command",  CCF_COMMAND },  { "Drawable",   CCF_DRAWABLE },
   { "Effect",   CCF_EFFECT },   { "Filesystem", CCF_FILESYSTEM },
   { "Graphics", CCF_GRAPHICS }, { "GUI",        CCF_GUI },
   { "IO",       CCF_IO },       { "System",     CCF_SYSTEM },
   { "Tool",     CCF_TOOL },     { "Data",       CCF_DATA },
   { "Audio",    CCF_AUDIO },    { "Misc",       CCF_MISC },
   { "Network",  CCF_NETWORK },  { "Multimedia", CCF_MULTIMEDIA },
   { NULL, 0 }
};

static const std::vector<Field> glMetaFieldsPreset = {
   // If you adjust this table, remember to change TOTAL_METAFIELDS, adjust the index numbers and the byte offsets into the structure.
<<<<<<< HEAD
   { 0, NULL, NULL,                writeval_default, "ClassVersion",    FID_ClassVersion, sizeof(BaseClass), 0, FDF_DOUBLE|FDF_RI },
   { (MAXINT)"MethodArray", (ERROR (*)(APTR, APTR))GET_Methods, (APTR)SET_Methods, writeval_default, "Methods", FID_Methods,      sizeof(BaseClass)+8,              1, FDF_ARRAY|FD_STRUCT|FDF_RI },
   { (MAXINT)"FieldArray", (ERROR (*)(APTR, APTR))GET_Fields, (APTR)SET_Fields, writeval_default, "Fields",     FID_Fields,       sizeof(BaseClass)+8+sizeof(APTR), 2, FDF_ARRAY|FD_STRUCT|FDF_RI },
   { (MAXINT)"Field",      (ERROR (*)(APTR, APTR))GET_Dictionary, NULL, writeval_default, "Dictionary",         FID_Dictionary,   sizeof(BaseClass)+8+(sizeof(APTR)*2), 3, FDF_ARRAY|FD_STRUCT|FDF_R },
   { 0, NULL, NULL,                writeval_default, "ClassName",       FID_ClassName,       sizeof(BaseClass)+8+(sizeof(APTR)*3),  4,  FDF_STRING|FDF_RI },
   { 0, NULL, NULL,                writeval_default, "FileExtension",   FID_FileExtension,   sizeof(BaseClass)+8+(sizeof(APTR)*4),  5,  FDF_STRING|FDF_RI },
   { 0, NULL, NULL,                writeval_default, "FileDescription", FID_FileDescription, sizeof(BaseClass)+8+(sizeof(APTR)*5),  6,  FDF_STRING|FDF_RI },
   { 0, NULL, NULL,                writeval_default, "FileHeader",      FID_FileHeader,      sizeof(BaseClass)+8+(sizeof(APTR)*6),  7,  FDF_STRING|FDF_RI },
   { 0, NULL, NULL,                writeval_default, "Path",            FID_Path,            sizeof(BaseClass)+8+(sizeof(APTR)*7),  8,  FDF_STRING|FDF_RI },
   { 0, NULL, NULL,                writeval_default, "Size",            FID_Size,            sizeof(BaseClass)+8+(sizeof(APTR)*8),  9,  FDF_LONG|FDF_RI },
   { 0, NULL, NULL,                writeval_default, "Flags",           FID_Flags,           sizeof(BaseClass)+12+(sizeof(APTR)*8), 10, FDF_LONG|FDF_RI },
   { 0, NULL, NULL,                writeval_default, "SubClassID",      FID_SubClassID,      sizeof(BaseClass)+16+(sizeof(APTR)*8), 11, FDF_LONG|FDF_UNSIGNED|FDF_RI },
   { 0, NULL, NULL,                writeval_default, "BaseClassID",     FID_BaseClassID,     sizeof(BaseClass)+20+(sizeof(APTR)*8), 12, FDF_LONG|FDF_UNSIGNED|FDF_RI },
   { 0, NULL, NULL,                writeval_default, "OpenCount",       FID_OpenCount,       sizeof(BaseClass)+24+(sizeof(APTR)*8), 13, FDF_LONG|FDF_R },
   { 0, (ERROR (*)(APTR, APTR))GET_TotalMethods, 0, writeval_default,   "TotalMethods", FID_TotalMethods, sizeof(BaseClass)+28+(sizeof(APTR)*8), 14, FDF_LONG|FDF_R },
   { 0, NULL, NULL,                writeval_default, "TotalFields",     FID_TotalFields,     sizeof(BaseClass)+32+(sizeof(APTR)*8), 15, FDF_LONG|FDF_R },
   { (MAXINT)&CategoryTable, NULL, NULL, writeval_default, "Category",  FID_Category,        sizeof(BaseClass)+36+(sizeof(APTR)*8), 16, FDF_LONG|FDF_LOOKUP|FDF_RI },
   // Virtual fields
   { 0, NULL, (APTR)SET_Actions,   writeval_default, "Actions",         FID_Actions,         sizeof(BaseClass), 17, FDF_POINTER|FDF_I },
   { 0, (ERROR (*)(APTR, APTR))GET_ActionTable, 0,  writeval_default,   "ActionTable",       FID_ActionTable,     sizeof(BaseClass), 18, FDF_ARRAY|FDF_POINTER|FDF_R },
   { 0, (ERROR (*)(APTR, APTR))GET_Location, 0,     writeval_default,   "Location",          FID_Location,        sizeof(BaseClass), 19, FDF_STRING|FDF_R },
   { 0, (ERROR (*)(APTR, APTR))GET_ClassName, (APTR)SET_ClassName, writeval_default, "Name", FID_Name,            sizeof(BaseClass), 20, FDF_STRING|FDF_SYSTEM|FDF_RI },
   { 0, (ERROR (*)(APTR, APTR))GET_Module, 0,       writeval_default,   "Module",            FID_Module,          sizeof(BaseClass), 21, FDF_STRING|FDF_R },
   { 0, (ERROR (*)(APTR, APTR))GET_PrivateObjects, 0, writeval_default, "PrivateObjects",    FID_PrivateObjects,  sizeof(BaseClass), 22, FDF_ARRAY|FDF_LONG|FDF_ALLOC|FDF_R },
   { (MAXINT)"FieldArray", (ERROR (*)(APTR, APTR))GET_SubFields, 0, writeval_default, "SubFields", FID_SubFields, sizeof(BaseClass), 23, FDF_ARRAY|FD_STRUCT|FDF_SYSTEM|FDF_R },
   { ID_ROOTMODULE, (ERROR (*)(APTR, APTR))GET_RootModule, 0, writeval_default, "RootModule", FID_RootModule,     sizeof(BaseClass), 24, FDF_OBJECT|FDF_R },
=======
   { 0, 0, 0,                      writeval_default, "ClassVersion",    FID_ClassVersion,    sizeof(BaseClass), 0, FDF_DOUBLE|FDF_RI },
   { (MAXINT)"FieldArray", (ERROR (*)(APTR, APTR))GET_Fields, (APTR)SET_Fields, writeval_default, "Fields", FID_Fields, sizeof(BaseClass)+8, 1, FDF_ARRAY|FD_STRUCT|FDF_RI },
   { 0, 0, 0,                      writeval_default, "ClassName",       FID_ClassName,       sizeof(BaseClass)+8+(sizeof(APTR)*1),  2,  FDF_STRING|FDF_RI },
   { 0, 0, 0,                      writeval_default, "FileExtension",   FID_FileExtension,   sizeof(BaseClass)+8+(sizeof(APTR)*2),  3,  FDF_STRING|FDF_RI },
   { 0, 0, 0,                      writeval_default, "FileDescription", FID_FileDescription, sizeof(BaseClass)+8+(sizeof(APTR)*3),  4,  FDF_STRING|FDF_RI },
   { 0, 0, 0,                      writeval_default, "FileHeader",      FID_FileHeader,      sizeof(BaseClass)+8+(sizeof(APTR)*4),  5,  FDF_STRING|FDF_RI },
   { 0, 0, 0,                      writeval_default, "Path",            FID_Path,            sizeof(BaseClass)+8+(sizeof(APTR)*5),  6,  FDF_STRING|FDF_RI },
   { 0, 0, 0,                      writeval_default, "Size",            FID_Size,            sizeof(BaseClass)+8+(sizeof(APTR)*6),  7,  FDF_LONG|FDF_RI },
   { 0, 0, 0,                      writeval_default, "Flags",           FID_Flags,           sizeof(BaseClass)+12+(sizeof(APTR)*6), 8,  FDF_LONG|FDF_RI },
   { 0, 0, 0,                      writeval_default, "SubClassID",      FID_SubClassID,      sizeof(BaseClass)+16+(sizeof(APTR)*6), 9,  FDF_LONG|FDF_UNSIGNED|FDF_RI },
   { 0, 0, 0,                      writeval_default, "BaseClassID",     FID_BaseClassID,     sizeof(BaseClass)+20+(sizeof(APTR)*6), 10, FDF_LONG|FDF_UNSIGNED|FDF_RI },
   { 0, 0, 0,                      writeval_default, "OpenCount",       FID_OpenCount,       sizeof(BaseClass)+24+(sizeof(APTR)*6), 11, FDF_LONG|FDF_R },
   { (MAXINT)&CategoryTable, 0, 0, writeval_default, "Category",        FID_Category,        sizeof(BaseClass)+28+(sizeof(APTR)*6), 12, FDF_LONG|FDF_LOOKUP|FDF_RI },
   // Virtual fields
   { (MAXINT)"MethodArray", (ERROR (*)(APTR, APTR))GET_Methods, (APTR)SET_Methods, writeval_default, "Methods", FID_Methods, sizeof(BaseClass), 13, FDF_ARRAY|FD_STRUCT|FDF_RI },
   { 0, 0, (APTR)SET_Actions,      writeval_default, "Actions",                              FID_Actions,         sizeof(BaseClass), 14, FDF_POINTER|FDF_I },
   { 0, (ERROR (*)(APTR, APTR))GET_ActionTable, 0,  writeval_default,   "ActionTable",       FID_ActionTable,     sizeof(BaseClass), 15, FDF_ARRAY|FDF_POINTER|FDF_R },
   { 0, (ERROR (*)(APTR, APTR))GET_Location, 0,     writeval_default,   "Location",          FID_Location,        sizeof(BaseClass), 16, FDF_STRING|FDF_R },
   { 0, (ERROR (*)(APTR, APTR))GET_ClassName, (APTR)SET_ClassName, writeval_default, "Name", FID_Name,            sizeof(BaseClass), 17, FDF_STRING|FDF_SYSTEM|FDF_RI },
   { 0, (ERROR (*)(APTR, APTR))GET_Module, 0,       writeval_default,   "Module",            FID_Module,          sizeof(BaseClass), 18, FDF_STRING|FDF_R },
   { 0, (ERROR (*)(APTR, APTR))GET_PrivateObjects, 0, writeval_default, "PrivateObjects",    FID_PrivateObjects,  sizeof(BaseClass), 19, FDF_ARRAY|FDF_LONG|FDF_ALLOC|FDF_R },
   { (MAXINT)"FieldArray", (ERROR (*)(APTR, APTR))GET_SubFields, 0, writeval_default, "SubFields", FID_SubFields, sizeof(BaseClass), 20, FDF_ARRAY|FD_STRUCT|FDF_SYSTEM|FDF_R },
   { ID_ROOTMODULE, (ERROR (*)(APTR, APTR))GET_RootModule, 0, writeval_default, "RootModule", FID_RootModule,     sizeof(BaseClass), 21, FDF_OBJECT|FDF_R },
>>>>>>> 1e2447f0
   { 0, 0, 0, NULL, "", 0, 0, 0,  0 }
};

static const FieldArray glMetaFields[] = {
   { "ClassVersion",    FDF_DOUBLE|FDF_RI },
   { "Fields",          FDF_ARRAY|FD_STRUCT|FDF_RI, GET_Fields, SET_Fields, "FieldArray" },
   { "Dictionary",      FDF_ARRAY|FD_STRUCT|FDF_R, GET_Dictionary, NULL, "Field" },
   { "ClassName",       FDF_STRING|FDF_RI },
   { "FileExtension",   FDF_STRING|FDF_RI },
   { "FileDescription", FDF_STRING|FDF_RI },
   { "FileHeader",      FDF_STRING|FDF_RI },
   { "Path",            FDF_STRING|FDF_RI },
   { "Size",            FDF_LONG|FDF_RI },
   { "Flags",           FDF_LONG|FDF_RI },
   { "SubClassID",      FDF_LONG|FDF_UNSIGNED|FDF_RI },
   { "BaseClassID",     FDF_LONG|FDF_UNSIGNED|FDF_RI },
   { "OpenCount",       FDF_LONG|FDF_R },
   { "Category",        FDF_LONG|FDF_LOOKUP|FDF_RI, NULL, NULL, &CategoryTable },
   // Virtual fields
   { "Methods",         FDF_ARRAY|FD_STRUCT|FDF_RI, GET_Methods, SET_Methods, "MethodArray" },
   { "Actions",         FDF_POINTER|FDF_I },
   { "ActionTable",     FDF_ARRAY|FDF_POINTER|FDF_R, GET_ActionTable },
   { "Location",        FDF_STRING|FDF_R },
   { "Name",            FDF_STRING|FDF_SYSTEM|FDF_RI, GET_ClassName, SET_ClassName },
   { "Module",          FDF_STRING|FDF_R, GET_Module },
   { "PrivateObjects",  FDF_ARRAY|FDF_LONG|FDF_ALLOC|FDF_R, GET_PrivateObjects },
   { "SubFields",       FDF_ARRAY|FD_STRUCT|FDF_SYSTEM|FDF_R, GET_SubFields, NULL, "FieldArray" },
   { "RootModule",      FDF_OBJECT|FDF_R, GET_RootModule, NULL, ID_ROOTMODULE },
   END_FIELD
};

extern "C" ERROR CLASS_FindField(extMetaClass *, struct mcFindField *);
extern "C" ERROR CLASS_Free(extMetaClass *, APTR);
extern "C" ERROR CLASS_Init(extMetaClass *, APTR);
extern "C" ERROR CLASS_NewObject(extMetaClass *, APTR);

FDEF argsFindField[] = { { "ID", FD_LONG }, { "Field:Field", FD_RESULT|FD_PTR|FD_STRUCT }, { "Source", FD_RESULT|FD_OBJECTPTR }, { 0, 0 } };

extMetaClass glMetaClass;

//********************************************************************************************************************
// Standard signal action, applicable to all classes

static ERROR DEFAULT_Signal(OBJECTPTR Object, APTR Void)
{
   Object->Flags |= NF::SIGNALLED;
   return ERR_Okay;
}

//********************************************************************************************************************

void init_metaclass(void)
{
   glMetaClass.BaseClass::Class   = &glMetaClass;
   glMetaClass.BaseClass::ClassID = ID_METACLASS;
   glMetaClass.BaseClass::SubID   = ID_METACLASS;
   glMetaClass.BaseClass::UID     = 123;
   glMetaClass.BaseClass::Flags   = NF::INITIALISED;

   glMetaClass.ClassVersion       = 1;
   glMetaClass.Methods.resize(2);
   glMetaClass.Methods[1]         = { -1, (APTR)CLASS_FindField, "FindField", argsFindField, sizeof(struct mcFindField) };
   glMetaClass.Fields             = glMetaFields;
   glMetaClass.ClassName          = "MetaClass";
   glMetaClass.Size               = sizeof(extMetaClass);
   glMetaClass.SubClassID         = ID_METACLASS;
   glMetaClass.BaseClassID        = ID_METACLASS;
   glMetaClass.Category           = CCF_SYSTEM;
   glMetaClass.prvDictionary      = glMetaFieldsPreset;
   glMetaClass.OriginalFieldTotal = ARRAYSIZE(glMetaFields)-1;

   glMetaClass.ActionTable[AC_Free].PerformAction = (ERROR (*)(OBJECTPTR, APTR))CLASS_Free;
   glMetaClass.ActionTable[AC_Init].PerformAction = (ERROR (*)(OBJECTPTR, APTR))CLASS_Init;
   glMetaClass.ActionTable[AC_NewObject].PerformAction = (ERROR (*)(OBJECTPTR, APTR))CLASS_NewObject;
   glMetaClass.ActionTable[AC_Signal].PerformAction = &DEFAULT_Signal;

   sort_class_fields(&glMetaClass, glMetaClass.prvDictionary);

   glClassMap[ID_METACLASS] = &glMetaClass;
}

/*********************************************************************************************************************

-METHOD-
FindField: Search a class definition for a specific field.

This method checks if a class has defined a given field by scanning its blueprint for a matching ID.

If the field is present in an inherited class only, a reference to the inherited class will be returned in the Source
parameter.

-INPUT-
int ID: The field ID to search for.  Field names can be converted to ID's by using the ~StrHash() function.
&struct(*Field) Field: Pointer to the field if discovered, otherwise NULL.
&obj(MetaClass) Source: Pointer to the class that is associated with the field (which can match the caller), or NULL if the field was not found.

-RESULT-
Okay
NullArgs
Search

-END-

*********************************************************************************************************************/

ERROR CLASS_FindField(extMetaClass *Class, struct mcFindField *Args)
{
   if ((!Args) or (!Args->ID)) return ERR_NullArgs;

   extMetaClass *src = NULL;
   Args->Field = lookup_id_byclass(Class, Args->ID, &src);
   Args->Source = src;
   if (Args->Field) return ERR_Okay;
   else return ERR_Search;
}

//********************************************************************************************************************

ERROR CLASS_Free(extMetaClass *Self, APTR Void)
{
   if (Self->SubClassID) glClassMap.erase(Self->SubClassID);
   if (Self->Location) { FreeResource(Self->Location); Self->Location = NULL; }
   Self->~extMetaClass();
   return ERR_Okay;
}

//********************************************************************************************************************

ERROR CLASS_Init(extMetaClass *Self, APTR Void)
{
   pf::Log log;
   extMetaClass *base;

   if (!Self->ClassName) return log.warning(ERR_MissingClassName);

   // Base-class: SubClassID == BaseClassID
   // Sub-class:  SubClassID != BaseClassID
   //
   // If neither ID is specified, the hash is derived from the name and then applied to both SubClassID and BaseClassID.

   if ((Self->BaseClassID) and (!Self->SubClassID)) {
      Self->SubClassID = StrHash(Self->ClassName, FALSE);
   }
   else if (!Self->BaseClassID) {
      if (!Self->SubClassID) Self->SubClassID = StrHash(Self->ClassName, FALSE);
      Self->BaseClassID = Self->SubClassID;
   }

   if (Self->BaseClassID IS Self->SubClassID) {
      if (!Self->Size) Self->Size = sizeof(BaseClass);
      else if (Self->Size < (LONG)sizeof(BaseClass)) { // Object size not specified
         log.warning("Size of %d is not valid.", Self->Size);
         return ERR_FieldNotSet;
      }
   }

   // If this is a subclass, find the base class.  Note that FindClass() will automatically initialise the base if
   // there is a reference for it, so if it returns NULL then it is obvious that the base class is not installed on the
   // user's system.

   if ((Self->BaseClassID) and (Self->SubClassID != Self->BaseClassID)) {
      if ((base = (extMetaClass *)FindClass(Self->BaseClassID))) {
         log.trace("Using baseclass $%.8x (%s) for %s", Self->BaseClassID, base->ClassName, Self->ClassName);
         if (!Self->FileDescription) Self->FileDescription = base->FileDescription;
         if (!Self->FileExtension)   Self->FileExtension   = base->FileExtension;
         if (!Self->ClassVersion)    Self->ClassVersion    = base->ClassVersion;

         // If over-riding field definitions have been specified by the sub-class, move them to the SubFields pointer.

         // NB: Sub-classes may not enlarge object structures, therefore they inherit directly from the base.

         if (Self->Fields) Self->SubFields = Self->Fields;
         Self->Fields = base->Fields;
         Self->OriginalFieldTotal = base->OriginalFieldTotal;

         Self->Flags |= base->Flags; // Allow flag inheritance, e.g. PROMOTE_CHILDREN

         // In tightly controlled configurations, a sub-class can define a structure that is larger than the base
         // class.  Vector filter effects are one example.

         if (!Self->Size) Self->Size = base->Size;
         Self->Base = base;

         // Note: Sub-classes can define their own custom methods independent of the base class, but care must be taken
         // to use a large enough cushion to prevent an overlap of method ID's.

         if (Self->Methods.size() < base->Methods.size()) Self->Methods.resize(base->Methods.size());

         // Copy method info from the base-class, but leave the sub-class' function pointers if defined.

         for (unsigned i=0; i < base->Methods.size(); i++) {
            Self->Methods[i].MethodID = base->Methods[i].MethodID;
            Self->Methods[i].Name = base->Methods[i].Name;
            Self->Methods[i].Args = base->Methods[i].Args;
            Self->Methods[i].Size = base->Methods[i].Size;
            if (!Self->Methods[i].Routine) Self->Methods[i].Routine = base->Methods[i].Routine;
         }
      }
      else {
         log.warning("A base for class $%.8x is not present!  Install it.", Self->BaseClassID);
         return ERR_Failed;
      }
   }
   else; // Base class

   if (field_setup(Self) != ERR_Okay) return ERR_Failed;

   glClassMap[Self->SubClassID] = Self;

   // Record the name of the module that owns this class.

   auto ctx = tlContext;
   while (ctx != &glTopContext) {
      if (ctx->object()->ClassID IS ID_ROOTMODULE) {
         Self->Root = (RootModule *)ctx->object();
         break;
      }
      ctx = ctx->Stack;
   }

   bool save = false;
   if (!glClassDB.contains(Self->SubClassID)) {
      save = fs_initialised ? true : false;

      glClassDB[Self->SubClassID] = [Self]() {
         #ifdef __ANDROID__
            // On Android, all libraries are stored in the libs/ folder with no sub-folder hierarchy.  Because of this,
            // we rewrite the path to fit the Android system.

            if (Self->Path) {
               LONG i = StrLength(Self->Path);
               while ((i > 0) and (Self->Path[i] != '/') and (Self->Path[i] != '\\') and (Self->Path[i] != ':')) i--;
               if (i > 0) i++; // Skip folder separator.

               return ClassRecord(Self, make_optional(Self->Path.substr(i)));
            }
            else return ClassRecord(Self);
         #else
            return ClassRecord(Self);
         #endif
      }();
   }

   if (save) {
      // Saving is only necessary if this is a new dictionary entry.
      ThreadLock lock(TL_CLASSDB, 3000);
      if (lock.granted()) {
         static bool write_attempted = false;
         if ((!glClassFile) and (!write_attempted)) {
            write_attempted = true;
            LONG flags = FL_WRITE;
            if (AnalysePath(glClassBinPath, NULL) != ERR_Okay) flags |= FL_NEW;

            auto file = objFile::create::untracked(fl::Name("class_dict_output"), fl::Path(glClassBinPath), fl::Flags(flags),
               fl::Permissions(PERMIT_USER_READ|PERMIT_USER_WRITE|PERMIT_GROUP_READ|PERMIT_GROUP_WRITE|PERMIT_OTHERS_READ));

            if (!file) return ERR_File;
            glClassFile = file;

            LONG hdr = CLASSDB_HEADER;
            glClassFile->write(&hdr, sizeof(hdr));
         }

         if (glClassFile) {
            glClassFile->seekEnd(0);
            glClassDB[Self->SubClassID].write(glClassFile);
         }
      }
      else return log.warning(ERR_TimeOut);
   }

   return ERR_Okay;
}

//********************************************************************************************************************

ERROR CLASS_NewObject(extMetaClass *Self, APTR Void)
{
   new (Self) extMetaClass;
   return ERR_Okay;
}

/*********************************************************************************************************************

-FIELD-
Actions: Defines the actions supported by the class.

It is common practice when developing classes to write code for actions that will enhance class functionality.
Action support is defined by listing a series of action ID's paired with customised routines.  The list will be
copied to a jump table that is used internally.  After this operation, the original action list will serve no further
purpose.

The following example shows an action list array borrowed from the @Picture class:

<pre>
ActionArray clActions[] = {
   { AC_Free,          PIC_Free },
   { AC_NewObject,     PIC_NewObject },
   { AC_Init,          PIC_Init },
   { AC_Query,         PIC_Query },
   { AC_Read,          PIC_Read },
   { AC_SaveToObject,  PIC_SaveToObject },
   { AC_Seek,          PIC_Seek },
   { AC_Write,         PIC_Write },
   { 0, NULL }
};
</pre>

Never define method ID's in an action list - the #Methods field is provided for this purpose.

*********************************************************************************************************************/

static ERROR SET_Actions(extMetaClass *Self, const ActionArray *Actions)
{
   if (!Actions) return ERR_Failed;

   Self->ActionTable[AC_Signal].PerformAction = &DEFAULT_Signal;

   for (auto i=0; Actions[i].ActionCode; i++) {
      auto code = Actions[i].ActionCode;
      if ((code < AC_END) and (code > 0)) {
         Self->ActionTable[code].PerformAction = (ERROR (*)(OBJECTPTR, APTR))Actions[i].Routine;
      }
   }

   return ERR_Okay;
}

/*********************************************************************************************************************

-FIELD-
ActionTable: This field can be read to retrieve a MetaClass object's internal action table.

This field retrieves the internal action table of a class. The action table is arranged into a jump
table of action routines, with each routine pointing directly to the object support functions.  The size of the
jump table is defined by the global constant `AC_END`.  The table is sorted by action ID.

It is possible to check if an action is supported by a class by looking up its index within the ActionTable, for
example `Routine[AC_Read]`.  Calling an action routine directly is an illegal operation unless
A) The call is made from an action support function in a class module and B) Special circumstances allow for such
a call, as documented in the Action Support Guide.

*********************************************************************************************************************/

static ERROR GET_ActionTable(extMetaClass *Self, ActionEntry **Value, LONG *Elements)
{
   *Value = Self->ActionTable;
   *Elements = AC_END - 1;
   return ERR_Okay;
}

/*********************************************************************************************************************

-FIELD-
BaseClassID: Specifies the base class ID of a class object.

Prior to the initialisation of a MetaClass object, this field must be set to the base class ID that the class
will represent.  Class ID's are generated as a hash from the class #Name, so if you do not set this field
then the correct ID will be generated for the class automatically.

-FIELD-
Category: The system category that a class belongs to.
Lookup: CCF

When designing a new class it is recommended that a suitable category is chosen and declared in this field.
It is acceptable for a class to be a member of multiple categories by combining category flags together.

-FIELD-
ClassName: The name of the represented class.

This field specifies the name of the represented class.  Characters should be limited to those in the range of A-Z
and written in camel case, e.g. `KeyValue` and not `Keyvalue` or `KEYVALUE`.  Setting this field value is compulsory
prior to initialisation.

-FIELD-
ClassVersion: The version number of the class.

This field value must reflect the version of the class structure.  Legal version numbers start from
1.0 and ascend.  Revision numbers can be used to indicate bug-fixes or very minor changes.

If declaring a sub-class then this value can be 0, but base classes must set a value here.

-FIELD-
Dictionary: Returns a field lookup table sorted by field IDs.

Following initialisation of the MetaClass, the Dictionary can be read to retrieve a fast field lookup table that is
sorted by FieldID.  The client should typically use the binary search technique to find fields by their ID.

*********************************************************************************************************************/

static ERROR GET_Dictionary(extMetaClass *Self, struct Field **Value, LONG *Elements)
{
   if (Self->initialised()) {
      *Value    = Self->prvDictionary.data();
      *Elements = Self->prvDictionary.size();
      return ERR_Okay;
   }
   else return ERR_NotInitialised;
}

/*********************************************************************************************************************

-FIELD-
Fields: Points to a field array that describes the class' object structure.

This field points to an array that describes the structural arrangement of the objects that will be generated from the
class.  If creating a base class then it must be provided, while sub-classes will inherit this array from their base.

The Class Development Guide has a section devoted to the configuration of this array. Please read the guide for more
information.

*********************************************************************************************************************/

static ERROR GET_Fields(extMetaClass *Self, const FieldArray **Fields, LONG *Elements)
{
   *Fields = Self->Fields;
   *Elements = Self->OriginalFieldTotal;
   return ERR_Okay;
}

static ERROR SET_Fields(extMetaClass *Self, const FieldArray *Fields, LONG Elements)
{
   if (!Fields) return ERR_Failed;

   Self->Fields = Fields;
   if (Elements > 0) {
      if (!Fields[Elements-1].Name) Elements--; // Make an adjustment in case the last entry is a null terminator.
      Self->OriginalFieldTotal = Elements;
   }
   else {
      LONG i;
      for (i=0; Fields[i].Name; i++);
      Self->OriginalFieldTotal = i;
   }

   return ERR_Okay;
}

/*********************************************************************************************************************

-FIELD-
FileDescription: Describes the file type represented by the class.

This field allows you to specify a description of the class' file type, if the class is designed to be file related.
This setting can be important, as it helps to distinguish your class from the other file based classes.  Always
make sure that your file description is short, descriptive and unique.  A file description such as "JPEG" is not
acceptable, but "JPEG Picture" would be appropriate.

-FIELD-
FileExtension: Describes the file extension represented by the class.

This field describes the file extension/s that the class will recognise.  For example: `*.wav|*.wave|*.snd`.

Use of the vertical bar allows more than one file extension to be supported by the class. The file extension that
is preferred for saving data must come first.

-FIELD-
FileHeader: Defines a string expression that will allow relevant file data to be matched to the class.

If a class supports file data, then the FileHeader field is used to identify the types of data that the class supports.
This feature is used by routines that need to analyse files and determine which classes support them.

For example, the JPEG class supports files that start with a 32-bit token to identify them as JPEG.  Declaring a
FileHeader expression to match these tokens will allow the FileView feature to detect JPEG files and display an
appropriate icon for each JPEG entry in the file list.

The expression format is `[Offset:Value]...`

The offset is an integer that identifies the byte position at which the given Value will be present.  The Value is
expressed as a hexadecimal number if it is prefixed with a dollar sign $, otherwise the Value is treated as
case-sensitive text.  Multiple expressions can be specified in sequence if there is more than one comparison to be
made - so `[0:$ff][8:$fe]` would require $ff at offset 0 and $fe at offset 8 in order to generate a match.

In some cases, a series of unrelated token sequences may need to be used to match against files.  This is true for the
JPEG class, which supports three different tokens all at offset 0 for identification.  Each matching sequence must be
separated with an OR symbol | as demonstrated in this example for the JPEG header: `[0:$ffd8ffe0]|[0:$ffd8ffe1]|[0:$ffd8fffe]`.

-FIELD-
Flags: Optional flag settings.

-FIELD-
Location: Returns the path from which the class binary is loaded.

The path from which the class binary was loaded is readable from this field.  The path may not necessarily include the
file extension of the source binary.

*********************************************************************************************************************/

static ERROR GET_Location(extMetaClass *Self, CSTRING *Value)
{
   if (Self->Path) { *Value = Self->Path; return ERR_Okay; }
   if (Self->Location) { *Value = Self->Location; return ERR_Okay; }

   if (Self->SubClassID) {
      if (glClassDB.contains(Self->SubClassID)) {
         Self->Location = StrClone(glClassDB[Self->SubClassID].Path.c_str());
      }
   }
   else if (glClassDB.contains(Self->BaseClassID)) {
      Self->Location = StrClone(glClassDB[Self->BaseClassID].Path.c_str());
   }

   if ((*Value = Self->Location)) return ERR_Okay;
   else return ERR_Failed;
}

/*********************************************************************************************************************

-FIELD-
Methods: Set this field to define the methods supported by the class.

If a class design will include support for methods, create a MethodArray and set this field prior to initialisation.
A method array provides information on each method's ID, name, arguments, and structure size.

The Class Development Guide has a section devoted to method configuration.  Please read the guide for further
information.

*********************************************************************************************************************/

static ERROR GET_Methods(extMetaClass *Self, const MethodArray **Methods, LONG *Elements)
{
   *Methods = Self->Methods.data();
   *Elements = Self->Methods.size();
   return ERR_Okay;
}

static ERROR SET_Methods(extMetaClass *Self, const MethodArray *Methods, LONG Elements)
{
   pf::Log log;

   Self->Methods.clear();
   if (!Methods) return ERR_Okay;

   // Search for the method with the lowest ID number

   LONG lowest = 0;
   for (LONG i=0; Methods[i].MethodID; i++) {
      if (Methods[i].MethodID < lowest) lowest = Methods[i].MethodID;
   }

   // Generate the method array.  Note that the first entry that we put in the array will
   // be NULL because methods start at -1, not zero.

   if (lowest < 0) {
      log.msg("Detected %d methods in class %s.", -lowest, Self->ClassName ? Self->ClassName : (STRING)"Unnamed");
      Self->Methods.resize((-lowest) + 1);
      for (unsigned i=0; Methods[i].MethodID; i++) {
         Self->Methods[-Methods[i].MethodID].MethodID = Methods[i].MethodID;
         Self->Methods[-Methods[i].MethodID].Routine  = Methods[i].Routine;
         Self->Methods[-Methods[i].MethodID].Size     = Methods[i].Size;
         Self->Methods[-Methods[i].MethodID].Name     = Methods[i].Name;
         Self->Methods[-Methods[i].MethodID].Args     = Methods[i].Args;
      }

      // NOTE: If this is a sub-class, the initialisation process will add the base-class methods to the list.
   }

   return ERR_Okay;
}

/*********************************************************************************************************************

-FIELD-
Module: The name of the module binary that initialised the class.

*********************************************************************************************************************/

static ERROR GET_Module(extMetaClass *Self, CSTRING *Value)
{
   if (!Self->initialised()) return ERR_NotInitialised;

   if (Self->Root) {
      *Value = Self->Root->LibraryName;
      return ERR_Okay;
   }
   else {
      *Value = "core";
      return ERR_Okay;
   }
}

/*********************************************************************************************************************

-FIELD-
PrivateObjects: Returns an allocated list of all objects that belong to this class.

This field will compile a list of all objects that belong to the class.  The list is sorted with the oldest
object appearing first.

The resulting array must be terminated with ~FreeResource() after use.

*********************************************************************************************************************/

static ERROR GET_PrivateObjects(extMetaClass *Self, OBJECTID **Array, LONG *Elements)
{
   pf::Log log;
   std::list<OBJECTID> objlist;

   ThreadLock lock(TL_PRIVATE_MEM, 4000);
   if (lock.granted()) {
      for (const auto & [ id, mem ] : glPrivateMemory) {
         OBJECTPTR object;
         if ((mem.Flags & MEM_OBJECT) and (object = (OBJECTPTR)mem.Address)) {
            if (Self->SubClassID IS object->ClassID) {
               objlist.push_back(object->UID);
            }
         }
      }
   }
   else return log.warning(ERR_LockFailed);

   if (!objlist.size()) {
      *Array = NULL;
      *Elements = 0;
      return ERR_Okay;
   }

   objlist.sort([](const OBJECTID &a, const OBJECTID &b) { return (a < b); });

   OBJECTID *result;
   if (!AllocMemory(sizeof(OBJECTID) * objlist.size(), MEM_NO_CLEAR, (APTR *)&result, NULL)) {
      LONG i = 0;
      for (const auto & id : objlist) result[i++] = id;
      *Array = result;
      *Elements = objlist.size();
      return ERR_Okay;
   }
   else return ERR_AllocMemory;
}

/*********************************************************************************************************************

-FIELD-
OpenCount: The total number of active objects that are linked back to the MetaClass.

Reading this field will reveal how many objects are currently using the class.  This figure will fluctuate over
time as new objects are created and old ones are destroyed.  When the OpenCount reaches zero, the system may flush the
@Module that the class is related to, so long as no more programs are using it or any other classes created by
the module.

-FIELD-
Path: The path to the module binary that represents the class.

The Path field must be set on initialisation and refers to the default location of the class' module binary, for
example `modules:display`. For reasons of platform portability, the file extension must not be specified at the
end of the file name.

-FIELD-
RootModule: Returns a direct reference to the RootModule object that hosts the class.

*********************************************************************************************************************/

static ERROR GET_RootModule(extMetaClass *Self, struct RootModule **Value)
{
   *Value = Self->Root;
   return ERR_Okay;
}

/*********************************************************************************************************************

-FIELD-
Size: The total size of the object structure represented by the MetaClass.

This field value must indicate the byte size of the objects that will be created from the MetaClass.  For example, the
@Picture class defines this value as `sizeof(objPicture)`.

If the size is not explicitly defined, the initialisation process will determine the structure size by
evaluating the field definitions that have been provided.

-FIELD-
SubClassID: Specifies the sub-class ID of a class object.

The SubClassID field is used to indicate that a class is derived from a base class.  If you are creating a sub-class
then set the SubClassID field to the hash value of the class' name (use the ~StrHash() function).

This field must not be defined when creating a base class.

To determine whether or not a class is a sub-class or a base class, compare the BaseClassID and SubClassID fields.  If
they are identical then it is a base class, otherwise it is a sub-class.
-END-

*********************************************************************************************************************/

static ERROR GET_SubFields(extMetaClass *Self, const FieldArray **Fields, LONG *Elements)
{
   if (Self->SubFields) {
      LONG i;
      for (i=0; Self->SubFields[i].Name; i++);
      *Fields = Self->SubFields;
      *Elements = i;
   }
   else {
      *Fields = NULL;
      *Elements = 0;
   }
   return ERR_Okay;
}

//********************************************************************************************************************

static ERROR field_setup(extMetaClass *Class)
{
   pf::Log log(__FUNCTION__);

   if (Class->Base) {
      // This is a sub-class.  Clone the field array from the base class, then check for field over-riders specified in
      // the sub-class field list.  Sub-classes can also define additional fields if the fields are virtual.

      Class->prvDictionary = Class->Base->prvDictionary;
      auto &fields = Class->prvDictionary;

      if (Class->SubFields) {
         std::vector<WORD> ext;

         for (LONG i=0; Class->SubFields[i].Name; i++) {
            auto hash = StrHash(Class->SubFields[i].Name, false);
            unsigned j;
            for (j=0; j < Class->prvDictionary.size(); j++) {
               if (fields[j].FieldID IS hash) {
                  if (Class->SubFields[i].GetField) {
                     fields[j].GetValue = (ERROR (*)(APTR, APTR))Class->SubFields[i].GetField;
                     fields[j].Flags |= FDF_R;
                  }

                  if (Class->SubFields[i].SetField) {
                     fields[j].SetValue = Class->SubFields[i].SetField;
                     if (fields[j].Flags & (FDF_W|FDF_I));
                     else fields[j].Flags |= FDF_W;
                  }

                  optimise_write_field(fields[j]);
                  break;
               }
            }

            // If the field was not found in the base, it must be marked virtual or we cannot accept it.

            if (j >= Class->prvDictionary.size()) {
               if (Class->SubFields[i].Flags & FD_VIRTUAL) ext.emplace_back(i);
               else log.warning("%s field %s has no match in the base class (change field to virtual).", Class->ClassName, Class->SubFields[i].Name);
            }
         }

         if (!ext.empty()) {
            unsigned j = Class->prvDictionary.size();
            UWORD offset = 0;
            for (unsigned i=0; i < ext.size(); i++) {
               add_field(Class, Class->SubFields + ext[i], offset);
               Class->prvDictionary[j].Index = j;
               j++;
            }
         }
      }
   }
   else {
      bool name_field  = true;
      bool owner_field = true;
      auto class_fields = (FieldArray *)Class->Fields;
      auto &fields = Class->prvDictionary;
      UWORD offset = sizeof(BaseClass);
      for (unsigned i=0; class_fields[i].Name; i++) {
         add_field(Class, &class_fields[i], offset);
         fields[i].Index = i;

         if (fields[i].FieldID IS FID_Name) name_field = false;
         else if (fields[i].FieldID IS FID_Owner) owner_field = false;
      }

      Class->prvDictionary = fields;

      // Add mandatory system fields that haven't already been defined.

      if (name_field) {
         fields.push_back({
            .Arg      = 0,
            .GetValue = (ERROR (*)(APTR, APTR))&OBJECT_GetName,
            .SetValue = (APTR)&OBJECT_SetName,
            .WriteValue = &writeval_default,
            .Name     = "Name",
            .FieldID  = FID_Name,
            .Offset   = 0,
            .Index    = 0,
            .Flags    = FDF_STRING|FDF_RW|FDF_SYSTEM
         });
      }

      if (owner_field) {
         fields.push_back({
            .Arg      = 0,
            .GetValue = (ERROR (*)(APTR, APTR))&OBJECT_GetOwner,
            .SetValue = (APTR)&OBJECT_SetOwner,
            .WriteValue = &writeval_default,
            .Name     = "Owner",
            .FieldID  = FID_Owner,
            .Offset   = 0,
            .Index    = 0,
            .Flags    = FDF_OBJECTID|FDF_RW|FDF_SYSTEM
         });
      }

      // Add the Class field.  This is provided primarily to help scripting languages like Fluid.

      fields.push_back({
         .Arg       = 0,
         .GetValue  = (ERROR (*)(APTR, APTR))&OBJECT_GetClass,
         .SetValue  = NULL,
         .WriteValue = &writeval_default,
         .Name      = "Class",
         .FieldID   = FID_Class,
         .Offset   = 0,
         .Index    = 0,
         .Flags     = FDF_OBJECT|FDF_POINTER|FDF_R|FDF_SYSTEM
      });

      // Add the ClassID field

      fields.push_back({
         .Arg       = 0,
         .GetValue  = (ERROR (*)(APTR, APTR))&OBJECT_GetClassID,
         .SetValue  = NULL,
         .WriteValue = &writeval_default,
         .Name      = "ClassID",
         .FieldID   = FID_ClassID,
         .Offset   = 0,
         .Index    = 0,
         .Flags     = FDF_LONG|FDF_UNSIGNED|FDF_R|FDF_SYSTEM
      });
   }

<<<<<<< HEAD
   Class->TotalFields = Class->prvDictionary.size();

=======
>>>>>>> 1e2447f0
   if (glLogLevel >= 2) register_fields(Class);

   // Check for field name hash collisions and other significant development errors if logging is enabled.

   auto &fields = Class->prvDictionary;

   if (glLogLevel >= 3) {
      for (unsigned i=0; i < Class->prvDictionary.size(); i++) {
         if (!(fields[i].Flags & FDF_FIELDTYPES)) {
            log.warning("Badly defined type in field \"%s\".", fields[i].Name);
         }

         for (unsigned j=0; j < Class->prvDictionary.size(); j++) {
            if (i IS j) continue;
            if (fields[i].FieldID IS fields[j].FieldID) {
               log.warning("%s: Hash collision - field '%s' collides with '%s'", Class->ClassName, fields[i].Name, fields[j].Name);
            }
         }
      }
   }

   sort_class_fields(Class, fields);
   Class->Dictionary = Class->prvDictionary.data();
   return ERR_Okay;
}

//********************************************************************************************************************
// Register a hashed field ID and its corresponding name.  Use FieldName() to retrieve field names from the store.

static void register_fields(extMetaClass *Class)
{
   ThreadLock lock(TL_FIELDKEYS, 1000);
   if (lock.granted()) {
      for (unsigned i=0; i < Class->prvDictionary.size(); i++) {
         if (!glFields.contains(Class->prvDictionary[i].FieldID)) {
            glFields[Class->prvDictionary[i].FieldID] = Class->prvDictionary[i].Name;
         }
      }
   }
}

//********************************************************************************************************************

static void add_field(extMetaClass *Class, const FieldArray *Source, UWORD &Offset)
{
   pf::Log log(__FUNCTION__);

   auto &field = Class->prvDictionary.emplace_back(
      Source->Arg,
      (ERROR (*)(APTR, APTR))Source->GetField,
      Source->SetField,
      writeval_default,
      Source->Name,
      StrHash(Source->Name, FALSE),
      Offset,
      0,
      Source->Flags
   );

   if (field.Flags & FD_VIRTUAL); // No offset will be added for virtual fields
   else if (field.Flags & FD_RGB) Offset += sizeof(BYTE) * 4;
   else if (field.Flags & (FD_POINTER|FD_ARRAY)) {
      #ifdef _LP64
         if (Offset & 0x7) { // Check for mis-alignment
            Offset = (Offset + 7) & (~0x7);
            if (((field.Flags & FDF_R) and (!field.GetValue)) or
                ((field.Flags & FDF_W) and (!field.SetValue))) {
               log.warning("Misaligned 64-bit pointer '%s' in class '%s'.", field.Name, Class->ClassName);
            }
         }
      #endif
      Offset += sizeof(APTR);
   }
   else if (field.Flags & FD_LONG) Offset += sizeof(LONG);
   else if (field.Flags & FD_BYTE) Offset += sizeof(BYTE);
   else if (field.Flags & FD_FUNCTION) Offset += sizeof(FUNCTION);
   else if (field.Flags & (FD_DOUBLE|FD_LARGE)) {
      if (Offset & 0x7) {
         if (((field.Flags & FDF_R) and (!field.GetValue)) or
             ((field.Flags & FDF_W) and (!field.SetValue))) {
            log.warning("Misaligned 64-bit field '%s' in class '%s'.", field.Name, Class->ClassName);
         }
      }
      Offset += 8;
   }
   else log.warning("%s field \"%s\"/%d has an invalid flag setting.", Class->ClassName, field.Name, field.FieldID);

   optimise_write_field(field);
}

/*********************************************************************************************************************
** Sort the field table by name.  We use a shell sort, similar to bubble sort but much faster because it can copy
** records over larger distances.
**
** NOTE: This is also used in NewObject() to sort the fields of the glMetaClass.
*/

static void sort_class_fields(extMetaClass *Class, std::vector<Field> &fields)
{
   ULONG integral[ARRAYSIZE(Class->Integral)];

   // Build a list of integral objects before we do the sort

   UBYTE childcount = 0;
   if (Class->Flags & CLF_PROMOTE_INTEGRAL) {
      for (unsigned i=0; i < Class->prvDictionary.size(); i++) {
         if (fields[i].Flags & FD_INTEGRAL) {
            Class->Integral[childcount] = i;
            integral[childcount++] = fields[i].FieldID;
            if (childcount >= ARRAYSIZE(Class->Integral)-1) break;
         }
      }
   }
   Class->Integral[childcount] = 0xff;

   std::sort(Class->prvDictionary.begin(), Class->prvDictionary.end(),
      [](const Field &a, const Field &b ) {
         return a.FieldID < b.FieldID;
      }
   );

   // Repair integral indexes

   for (unsigned i=0; i < childcount; i++) {
      for (unsigned j=0; j < Class->prvDictionary.size(); j++) {
         if (integral[i] IS fields[j].FieldID) {
            Class->Integral[i] = j;
            break;
         }
      }
   }

   // Repair field indexes

   for (unsigned i=0; i < Class->prvDictionary.size(); i++) fields[i].Index = i;
}

//********************************************************************************************************************
// These are pre-defined fields that are applied to each class' object.

static ERROR OBJECT_GetClass(OBJECTPTR Self, extMetaClass **Value)
{
   *Value = Self->ExtClass;
   return ERR_Okay;
}

//********************************************************************************************************************

static ERROR OBJECT_GetClassID(OBJECTPTR Self, CLASSID *Value)
{
   *Value = Self->ClassID;
   return ERR_Okay;
}

//********************************************************************************************************************

static ERROR OBJECT_GetOwner(OBJECTPTR Self, OBJECTID *OwnerID)
{
   *OwnerID = Self->ownerID();
   return ERR_Okay;
}

static ERROR OBJECT_SetOwner(OBJECTPTR Self, OBJECTID OwnerID)
{
   pf::Log log;

   if (OwnerID) {
      OBJECTPTR newowner;
      if (!AccessObject(OwnerID, 2000, &newowner)) {
         SetOwner(Self, newowner);
         ReleaseObject(newowner);
         return ERR_Okay;
      }
      else return log.warning(ERR_ExclusiveDenied);
   }
   else return log.warning(ERR_NullArgs);
}

//********************************************************************************************************************

static ERROR OBJECT_GetName(OBJECTPTR Self, STRING *Name)
{
   *Name = Self->Name;
   return ERR_Okay;
}

static ERROR OBJECT_SetName(OBJECTPTR Self, CSTRING Name)
{
   if (!Name) return SetName(Self, "");
   else return SetName(Self, Name);
}

//********************************************************************************************************************
// [Refer to register_class() to see how classes are recognised]
//
// If the classes.bin file is missing or incomplete, this code will scan for every module installed in the system and
// initialise it so that all classes can be registered in the class database.

void scan_classes(void)
{
   pf::Log log("Core");

   log.branch("Scanning for available classes.");

   glClassDB.clear();
   DeleteFile(glClassBinPath, NULL);

   DirInfo *dir;
   if (!OpenDir("modules:", RDF_QUALIFY, &dir)) {
      LONG total = 0;
      while (!ScanDir(dir)) {
         FileInfo *list = dir->Info;

         if (list->Flags & RDF_FILE) {
            #ifdef __ANDROID__
               if (!StrCompare("libshim.", list->Name, 0, 0)) continue;
               if (!StrCompare("libcore.", list->Name, 0, 0)) continue;
            #else
               if (!StrCompare("core.", list->Name, 0, 0)) continue;
            #endif

            auto modules = std::string("modules:") + list->Name;

            log.msg("Loading module for class scan: %s", modules.c_str());

            objModule::create mod = { fl::Name(modules), fl::Flags(MOF_SYSTEM_PROBE) };

            total++;
         }

         // For every 16 modules loaded, run an expunge.  This keeps memory usage down, and on Android
         // is essential because there is a library limit.

         if ((total & 0x1f) IS 0x10) Expunge(FALSE);
      }
      FreeResource(dir);
   }

   log.msg("Class scan complete.");
}

//********************************************************************************************************************
// Lookup the fields declared by a MetaClass, as opposed to the fields of the MetaClass itself.

static Field * lookup_id_byclass(extMetaClass *Class, ULONG FieldID, extMetaClass **Result)
{
   auto &field = Class->prvDictionary;

   LONG floor = 0;
   LONG ceiling = Class->prvDictionary.size();
   while (floor < ceiling) {
      LONG i = (floor + ceiling)>>1;
      if (field[i].FieldID < FieldID) floor = i + 1;
      else if (field[i].FieldID > FieldID) ceiling = i;
      else {
         while ((i > 0) and (field[i-1].FieldID IS FieldID)) i--;
         *Result = Class;
         return &field[i];
      }
   }

   if (Class->Flags & CLF_PROMOTE_INTEGRAL) {
      for (LONG i=0; Class->Integral[i] != 0xff; i++) {
         auto &field = Class->prvDictionary[Class->Integral[i]];
         if (field.Arg) {
            if (auto child_class = (extMetaClass *)FindClass(field.Arg)) {
               *Result = child_class;
               if (auto child_field = lookup_id_byclass(child_class, FieldID, Result)) return child_field;
               *Result = NULL;
            }
         }
      }
   }
   return 0;
}<|MERGE_RESOLUTION|>--- conflicted
+++ resolved
@@ -84,7 +84,6 @@
 
 static const std::vector<Field> glMetaFieldsPreset = {
    // If you adjust this table, remember to change TOTAL_METAFIELDS, adjust the index numbers and the byte offsets into the structure.
-<<<<<<< HEAD
    { 0, NULL, NULL,                writeval_default, "ClassVersion",    FID_ClassVersion, sizeof(BaseClass), 0, FDF_DOUBLE|FDF_RI },
    { (MAXINT)"MethodArray", (ERROR (*)(APTR, APTR))GET_Methods, (APTR)SET_Methods, writeval_default, "Methods", FID_Methods,      sizeof(BaseClass)+8,              1, FDF_ARRAY|FD_STRUCT|FDF_RI },
    { (MAXINT)"FieldArray", (ERROR (*)(APTR, APTR))GET_Fields, (APTR)SET_Fields, writeval_default, "Fields",     FID_Fields,       sizeof(BaseClass)+8+sizeof(APTR), 2, FDF_ARRAY|FD_STRUCT|FDF_RI },
@@ -111,36 +110,12 @@
    { 0, (ERROR (*)(APTR, APTR))GET_PrivateObjects, 0, writeval_default, "PrivateObjects",    FID_PrivateObjects,  sizeof(BaseClass), 22, FDF_ARRAY|FDF_LONG|FDF_ALLOC|FDF_R },
    { (MAXINT)"FieldArray", (ERROR (*)(APTR, APTR))GET_SubFields, 0, writeval_default, "SubFields", FID_SubFields, sizeof(BaseClass), 23, FDF_ARRAY|FD_STRUCT|FDF_SYSTEM|FDF_R },
    { ID_ROOTMODULE, (ERROR (*)(APTR, APTR))GET_RootModule, 0, writeval_default, "RootModule", FID_RootModule,     sizeof(BaseClass), 24, FDF_OBJECT|FDF_R },
-=======
-   { 0, 0, 0,                      writeval_default, "ClassVersion",    FID_ClassVersion,    sizeof(BaseClass), 0, FDF_DOUBLE|FDF_RI },
-   { (MAXINT)"FieldArray", (ERROR (*)(APTR, APTR))GET_Fields, (APTR)SET_Fields, writeval_default, "Fields", FID_Fields, sizeof(BaseClass)+8, 1, FDF_ARRAY|FD_STRUCT|FDF_RI },
-   { 0, 0, 0,                      writeval_default, "ClassName",       FID_ClassName,       sizeof(BaseClass)+8+(sizeof(APTR)*1),  2,  FDF_STRING|FDF_RI },
-   { 0, 0, 0,                      writeval_default, "FileExtension",   FID_FileExtension,   sizeof(BaseClass)+8+(sizeof(APTR)*2),  3,  FDF_STRING|FDF_RI },
-   { 0, 0, 0,                      writeval_default, "FileDescription", FID_FileDescription, sizeof(BaseClass)+8+(sizeof(APTR)*3),  4,  FDF_STRING|FDF_RI },
-   { 0, 0, 0,                      writeval_default, "FileHeader",      FID_FileHeader,      sizeof(BaseClass)+8+(sizeof(APTR)*4),  5,  FDF_STRING|FDF_RI },
-   { 0, 0, 0,                      writeval_default, "Path",            FID_Path,            sizeof(BaseClass)+8+(sizeof(APTR)*5),  6,  FDF_STRING|FDF_RI },
-   { 0, 0, 0,                      writeval_default, "Size",            FID_Size,            sizeof(BaseClass)+8+(sizeof(APTR)*6),  7,  FDF_LONG|FDF_RI },
-   { 0, 0, 0,                      writeval_default, "Flags",           FID_Flags,           sizeof(BaseClass)+12+(sizeof(APTR)*6), 8,  FDF_LONG|FDF_RI },
-   { 0, 0, 0,                      writeval_default, "SubClassID",      FID_SubClassID,      sizeof(BaseClass)+16+(sizeof(APTR)*6), 9,  FDF_LONG|FDF_UNSIGNED|FDF_RI },
-   { 0, 0, 0,                      writeval_default, "BaseClassID",     FID_BaseClassID,     sizeof(BaseClass)+20+(sizeof(APTR)*6), 10, FDF_LONG|FDF_UNSIGNED|FDF_RI },
-   { 0, 0, 0,                      writeval_default, "OpenCount",       FID_OpenCount,       sizeof(BaseClass)+24+(sizeof(APTR)*6), 11, FDF_LONG|FDF_R },
-   { (MAXINT)&CategoryTable, 0, 0, writeval_default, "Category",        FID_Category,        sizeof(BaseClass)+28+(sizeof(APTR)*6), 12, FDF_LONG|FDF_LOOKUP|FDF_RI },
-   // Virtual fields
-   { (MAXINT)"MethodArray", (ERROR (*)(APTR, APTR))GET_Methods, (APTR)SET_Methods, writeval_default, "Methods", FID_Methods, sizeof(BaseClass), 13, FDF_ARRAY|FD_STRUCT|FDF_RI },
-   { 0, 0, (APTR)SET_Actions,      writeval_default, "Actions",                              FID_Actions,         sizeof(BaseClass), 14, FDF_POINTER|FDF_I },
-   { 0, (ERROR (*)(APTR, APTR))GET_ActionTable, 0,  writeval_default,   "ActionTable",       FID_ActionTable,     sizeof(BaseClass), 15, FDF_ARRAY|FDF_POINTER|FDF_R },
-   { 0, (ERROR (*)(APTR, APTR))GET_Location, 0,     writeval_default,   "Location",          FID_Location,        sizeof(BaseClass), 16, FDF_STRING|FDF_R },
-   { 0, (ERROR (*)(APTR, APTR))GET_ClassName, (APTR)SET_ClassName, writeval_default, "Name", FID_Name,            sizeof(BaseClass), 17, FDF_STRING|FDF_SYSTEM|FDF_RI },
-   { 0, (ERROR (*)(APTR, APTR))GET_Module, 0,       writeval_default,   "Module",            FID_Module,          sizeof(BaseClass), 18, FDF_STRING|FDF_R },
-   { 0, (ERROR (*)(APTR, APTR))GET_PrivateObjects, 0, writeval_default, "PrivateObjects",    FID_PrivateObjects,  sizeof(BaseClass), 19, FDF_ARRAY|FDF_LONG|FDF_ALLOC|FDF_R },
-   { (MAXINT)"FieldArray", (ERROR (*)(APTR, APTR))GET_SubFields, 0, writeval_default, "SubFields", FID_SubFields, sizeof(BaseClass), 20, FDF_ARRAY|FD_STRUCT|FDF_SYSTEM|FDF_R },
-   { ID_ROOTMODULE, (ERROR (*)(APTR, APTR))GET_RootModule, 0, writeval_default, "RootModule", FID_RootModule,     sizeof(BaseClass), 21, FDF_OBJECT|FDF_R },
->>>>>>> 1e2447f0
    { 0, 0, 0, NULL, "", 0, 0, 0,  0 }
 };
 
 static const FieldArray glMetaFields[] = {
    { "ClassVersion",    FDF_DOUBLE|FDF_RI },
+   { "Methods",         FDF_ARRAY|FD_STRUCT|FDF_RI, GET_Methods, SET_Methods, "MethodArray" },
    { "Fields",          FDF_ARRAY|FD_STRUCT|FDF_RI, GET_Fields, SET_Fields, "FieldArray" },
    { "Dictionary",      FDF_ARRAY|FD_STRUCT|FDF_R, GET_Dictionary, NULL, "Field" },
    { "ClassName",       FDF_STRING|FDF_RI },
@@ -153,9 +128,10 @@
    { "SubClassID",      FDF_LONG|FDF_UNSIGNED|FDF_RI },
    { "BaseClassID",     FDF_LONG|FDF_UNSIGNED|FDF_RI },
    { "OpenCount",       FDF_LONG|FDF_R },
+   { "TotalMethods",    FDF_LONG|FDF_R },
+   { "TotalFields",     FDF_LONG|FDF_R },
    { "Category",        FDF_LONG|FDF_LOOKUP|FDF_RI, NULL, NULL, &CategoryTable },
    // Virtual fields
-   { "Methods",         FDF_ARRAY|FD_STRUCT|FDF_RI, GET_Methods, SET_Methods, "MethodArray" },
    { "Actions",         FDF_POINTER|FDF_I },
    { "ActionTable",     FDF_ARRAY|FDF_POINTER|FDF_R, GET_ActionTable },
    { "Location",        FDF_STRING|FDF_R },
@@ -174,6 +150,12 @@
 
 FDEF argsFindField[] = { { "ID", FD_LONG }, { "Field:Field", FD_RESULT|FD_PTR|FD_STRUCT }, { "Source", FD_RESULT|FD_OBJECTPTR }, { 0, 0 } };
 
+static MethodArray glMetaMethods[TOTAL_METAMETHODS+2] = {
+   { 0, 0, 0, 0, 0 },
+   { -1, (APTR)CLASS_FindField, "FindField", argsFindField, sizeof(struct mcFindField) },
+   { 0, 0, 0, 0, 0 }
+};
+
 extMetaClass glMetaClass;
 
 //********************************************************************************************************************
@@ -196,13 +178,14 @@
    glMetaClass.BaseClass::Flags   = NF::INITIALISED;
 
    glMetaClass.ClassVersion       = 1;
-   glMetaClass.Methods.resize(2);
-   glMetaClass.Methods[1]         = { -1, (APTR)CLASS_FindField, "FindField", argsFindField, sizeof(struct mcFindField) };
+   glMetaClass.Methods            = glMetaMethods;
    glMetaClass.Fields             = glMetaFields;
    glMetaClass.ClassName          = "MetaClass";
    glMetaClass.Size               = sizeof(extMetaClass);
    glMetaClass.SubClassID         = ID_METACLASS;
    glMetaClass.BaseClassID        = ID_METACLASS;
+   glMetaClass.TotalMethods       = TOTAL_METAMETHODS;
+   glMetaClass.TotalFields        = TOTAL_METAFIELDS;
    glMetaClass.Category           = CCF_SYSTEM;
    glMetaClass.prvDictionary      = glMetaFieldsPreset;
    glMetaClass.OriginalFieldTotal = ARRAYSIZE(glMetaFields)-1;
@@ -257,6 +240,7 @@
 ERROR CLASS_Free(extMetaClass *Self, APTR Void)
 {
    if (Self->SubClassID) glClassMap.erase(Self->SubClassID);
+   if (Self->Methods)  { FreeResource(Self->Methods);  Self->Methods  = NULL; }
    if (Self->Location) { FreeResource(Self->Location); Self->Location = NULL; }
    Self->~extMetaClass();
    return ERR_Okay;
@@ -322,16 +306,30 @@
          // Note: Sub-classes can define their own custom methods independent of the base class, but care must be taken
          // to use a large enough cushion to prevent an overlap of method ID's.
 
-         if (Self->Methods.size() < base->Methods.size()) Self->Methods.resize(base->Methods.size());
-
-         // Copy method info from the base-class, but leave the sub-class' function pointers if defined.
-
-         for (unsigned i=0; i < base->Methods.size(); i++) {
-            Self->Methods[i].MethodID = base->Methods[i].MethodID;
-            Self->Methods[i].Name = base->Methods[i].Name;
-            Self->Methods[i].Args = base->Methods[i].Args;
-            Self->Methods[i].Size = base->Methods[i].Size;
-            if (!Self->Methods[i].Routine) Self->Methods[i].Routine = base->Methods[i].Routine;
+         if ((Self->Methods) and (base->Methods)) {
+            if (Self->TotalMethods < base->TotalMethods) { // Expand the method table to match the base class.
+               if (!ReallocMemory(Self->Methods, sizeof(MethodArray) * (base->TotalMethods+1), (APTR *)&Self->Methods, NULL)) {
+                  Self->TotalMethods = base->TotalMethods;
+               }
+               else return log.warning(ERR_ReallocMemory);
+            }
+
+            // Copy over method information from the base-class (the sub-class' function pointers will
+            // not be modified).
+
+            for (LONG i=0; i < base->TotalMethods+1; i++) {
+               Self->Methods[i].MethodID = base->Methods[i].MethodID;
+               Self->Methods[i].Name = base->Methods[i].Name;
+               Self->Methods[i].Args = base->Methods[i].Args;
+               Self->Methods[i].Size = base->Methods[i].Size;
+            }
+         }
+         else if ((!Self->Methods) and (base->Methods)) { // Copy methods from the base-class
+            if (!AllocMemory(sizeof(MethodArray) * (base->TotalMethods + 1), MEM_DATA, (APTR *)&Self->Methods, NULL)) {
+               CopyMemory(base->Methods, Self->Methods, sizeof(MethodArray) * (base->TotalMethods + 1));
+               Self->TotalMethods = base->TotalMethods;
+            }
+            else return ERR_AllocMemory;
          }
       }
       else {
@@ -647,18 +645,23 @@
 -FIELD-
 Methods: Set this field to define the methods supported by the class.
 
-If a class design will include support for methods, create a MethodArray and set this field prior to initialisation.
-A method array provides information on each method's ID, name, arguments, and structure size.
-
-The Class Development Guide has a section devoted to method configuration.  Please read the guide for further
-information.
+If a class design will include support for methods, define them by creating a method list and then
+setting this field with the specifications before the class object is initialised.  A method list provides
+information on each method's ID, name, arguments, and structure size. When you set the Methods field with your
+method list, the information will be processed into a jump table that is used for making method calls.  After this
+process, your method list will serve no further purpose.
+
+The Class Development Guide has a section devoted to describing how the method list must be set up.  Please read
+the guide for more information.
+
+Never use action ID's in a Methods array - please use the #Actions field for this.
 
 *********************************************************************************************************************/
 
 static ERROR GET_Methods(extMetaClass *Self, const MethodArray **Methods, LONG *Elements)
 {
-   *Methods = Self->Methods.data();
-   *Elements = Self->Methods.size();
+   *Methods = Self->Methods;
+   *Elements = Self->TotalMethods;
    return ERR_Okay;
 }
 
@@ -666,31 +669,44 @@
 {
    pf::Log log;
 
-   Self->Methods.clear();
-   if (!Methods) return ERR_Okay;
-
-   // Search for the method with the lowest ID number
-
-   LONG lowest = 0;
+   if (!Methods) return ERR_Failed;
+
+   if (Self->Methods) { FreeResource(Self->Methods); Self->Methods = NULL; }
+
+   // Search for the method with the lowest rating ID number
+
+   LONG j = 0;
    for (LONG i=0; Methods[i].MethodID; i++) {
-      if (Methods[i].MethodID < lowest) lowest = Methods[i].MethodID;
+      if (Methods[i].MethodID < j) j = Methods[i].MethodID;
    }
 
    // Generate the method array.  Note that the first entry that we put in the array will
    // be NULL because methods start at -1, not zero.
 
-   if (lowest < 0) {
-      log.msg("Detected %d methods in class %s.", -lowest, Self->ClassName ? Self->ClassName : (STRING)"Unnamed");
-      Self->Methods.resize((-lowest) + 1);
-      for (unsigned i=0; Methods[i].MethodID; i++) {
-         Self->Methods[-Methods[i].MethodID].MethodID = Methods[i].MethodID;
-         Self->Methods[-Methods[i].MethodID].Routine  = Methods[i].Routine;
-         Self->Methods[-Methods[i].MethodID].Size     = Methods[i].Size;
-         Self->Methods[-Methods[i].MethodID].Name     = Methods[i].Name;
-         Self->Methods[-Methods[i].MethodID].Args     = Methods[i].Args;
-      }
-
-      // NOTE: If this is a sub-class, the initialisation process will add the base-class methods to the list.
+   if (j < 0) {
+      log.msg("Detected %d methods in class %s.", -j, Self->ClassName ? Self->ClassName : (STRING)"Unnamed");
+      j = (-j) + 2;
+      if (!AllocMemory(sizeof(MethodArray) * j, MEM_DATA, (APTR *)&Self->Methods, NULL)) {
+         for (LONG i=0; Methods[i].MethodID; i++) {
+            if (Methods[i].MethodID >= 0) {
+               log.warning("Invalid method ID (%d) detected in the method array.", Methods[i].MethodID);
+            }
+            else {
+               Self->Methods[-Methods[i].MethodID].MethodID = Methods[i].MethodID;
+               Self->Methods[-Methods[i].MethodID].Routine  = Methods[i].Routine;
+               Self->Methods[-Methods[i].MethodID].Size     = Methods[i].Size;
+               Self->Methods[-Methods[i].MethodID].Name     = Methods[i].Name;
+               Self->Methods[-Methods[i].MethodID].Args     = Methods[i].Args;
+            }
+         }
+
+         // Store the total number of methods
+
+         Self->TotalMethods = j-1;
+
+         // NOTE: If this is a sub-class, the initialisation process will add the base-class methods to the list.
+      }
+      else return ERR_AllocMemory;
    }
 
    return ERR_Okay;
@@ -811,11 +827,10 @@
 The SubClassID field is used to indicate that a class is derived from a base class.  If you are creating a sub-class
 then set the SubClassID field to the hash value of the class' name (use the ~StrHash() function).
 
-This field must not be defined when creating a base class.
+This field must not be set when creating a base class.
 
 To determine whether or not a class is a sub-class or a base class, compare the BaseClassID and SubClassID fields.  If
 they are identical then it is a base class, otherwise it is a sub-class.
--END-
 
 *********************************************************************************************************************/
 
@@ -965,11 +980,8 @@
       });
    }
 
-<<<<<<< HEAD
    Class->TotalFields = Class->prvDictionary.size();
 
-=======
->>>>>>> 1e2447f0
    if (glLogLevel >= 2) register_fields(Class);
 
    // Check for field name hash collisions and other significant development errors if logging is enabled.
