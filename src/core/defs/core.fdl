--- conflicted
+++ resolved
@@ -2101,13 +2101,8 @@
 
   class("MetaClass", { src="../classes/class_metaclass.cpp" }, [[
     double ClassVersion    # Version of the class
-<<<<<<< HEAD
-    struct(*MethodArray) Methods # Original method array supplied by the module.
     cstruct(*FieldArray) Fields  # Original field array supplied by the module.
     array(struct(Field)) Dictionary # Field lookup by ID
-=======
-    cstruct(*FieldArray) Fields  # Original field array supplied by the module.
->>>>>>> 1e2447f0
     cstr ClassName         # Name of the class
     cstr FileExtension     # File extension that is supported by this class.
     cstr FileDescription   # File description
@@ -2118,11 +2113,6 @@
     cid SubClassID         # Sub-class ID
     cid BaseClassID        # Base-class ID
     int OpenCount          # Number of objects allocated to this class
-<<<<<<< HEAD
-    int TotalMethods       # Total number of methods
-    int TotalFields        # Total number of fields, including any additional standard fields like 'Name'
-=======
->>>>>>> 1e2447f0
     int(CCF) Category      # Assigned category
   ]])
 
