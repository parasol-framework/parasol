/*****************************************************************************

The source code of the Parasol Framework is made publicly available under the
terms described in the LICENSE.TXT file that is distributed with this package.
Please refer to it for further information on licensing.

-CATEGORY-
Name: Fields
-END-

*****************************************************************************/

#include "defs.h"
#include <parasol/main.h>

#include <stdarg.h>
#include <stdlib.h>

#define OP_OR        0
#define OP_AND       1
#define OP_OVERWRITE 2

static ERROR writeval_array(OBJECTPTR, Field *, LONG, CPTR , LONG);
static ERROR writeval_flags(OBJECTPTR, Field *, LONG, CPTR , LONG);
static ERROR writeval_long(OBJECTPTR, Field *, LONG, CPTR , LONG);
static ERROR writeval_large(OBJECTPTR, Field *, LONG, CPTR , LONG);
static ERROR writeval_double(OBJECTPTR, Field *, LONG, CPTR , LONG);
static ERROR writeval_function(OBJECTPTR, Field *, LONG, CPTR , LONG);
static ERROR writeval_ptr(OBJECTPTR, Field *, LONG, CPTR , LONG);

static ERROR setval_large(OBJECTPTR, Field *, LONG Flags, CPTR , LONG);
static ERROR setval_pointer(OBJECTPTR, Field *, LONG Flags, CPTR , LONG);
static ERROR setval_double(OBJECTPTR, Field *, LONG Flags, CPTR , LONG);
static ERROR setval_long(OBJECTPTR, Field *, LONG Flags, CPTR , LONG);
static ERROR setval_function(OBJECTPTR, Field *, LONG Flags, CPTR , LONG);
static ERROR setval_array(OBJECTPTR, Field *, LONG Flags, CPTR , LONG);
static ERROR setval_brgb(OBJECTPTR, Field *, LONG Flags, CPTR , LONG);
static ERROR setval_variable(OBJECTPTR, Field *, LONG Flags, CPTR , LONG);

/*****************************************************************************

-FUNCTION-
SetArray: Used to set array fields in objects.

The SetArray() function is used as an alternative to ~SetField() for the purpose of writing arrays to objects.

The following code segment illustrates how to write an array to an object field:

<pre>
LONG array[100];
SetArray(Object, FID_Table|TLONG, array, 100);
</pre>

An indicator of the type of the elements in the Array must be OR'd into the Field parameter.  Available field types are
listed in ~SetField().  Note that the type that you choose must be a match to the type expected for elements
in the array.

-INPUT-
obj Object:   Pointer to the target object.
fid Field:    The universal ID of the field you wish to write to, OR'd with a type indicator.
ptr Array:    Pointer to the array values.
int Elements: The number of elements listed in the Array.

-ERRORS-
Okay
NullArgs
FieldTypeMismatch
UnsupportedField: The specified field is not support by the object's class.
NoFieldAccess:    The field is read-only.

*****************************************************************************/

ERROR SetArray(OBJECTPTR Object, FIELD FieldID, APTR Array, LONG Elements)
{
   parasol::Log log(__FUNCTION__);

   if (!Object) return log.warning(ERR_NullArgs);
   if (Elements <= 0) log.warning("Element count not specified.");

   LONG type = (FieldID>>32)|FD_ARRAY;
   FieldID = FieldID & 0xffffffff;

   Field *field;
   if ((field = lookup_id(Object, FieldID, &Object))) {
      if (!(field->Flags & FD_ARRAY)) return log.warning(ERR_FieldTypeMismatch);

      if ((!(field->Flags & (FD_INIT|FD_WRITE))) and (tlContext->object() != Object)) {
         if (!field->Name) log.warning("Field %s of class %s is not writeable.", GET_FIELD_NAME(field->FieldID), ((objMetaClass *)Object->Class)->ClassName);
         else log.warning("Field \"%s\" of class %s is not writeable.", field->Name, ((objMetaClass *)Object->Class)->ClassName);
         return ERR_NoFieldAccess;
      }

      if ((field->Flags & FD_INIT) and (Object->initialised()) and (tlContext->object() != Object)) {
         if (!field->Name) log.warning("Field %s in class %s is init-only.", GET_FIELD_NAME(field->FieldID), ((objMetaClass *)Object->Class)->ClassName);
         else log.warning("Field \"%s\" in class %s is init-only.", field->Name, ((objMetaClass *)Object->Class)->ClassName);
         return ERR_NoFieldAccess;
      }


      Object->threadLock();
      ERROR error = field->WriteValue(Object, field, type, Array, Elements);
      Object->threadRelease();
      return error;
   }
   else {
      log.warning("Could not find field %s in object class %s.", GET_FIELD_NAME(FieldID), ((objMetaClass *)Object->Class)->ClassName);
      return ERR_UnsupportedField;
   }
}

/*****************************************************************************

-FUNCTION-
SetField: Used to set field values of objects.

The SetField() function is used to write field values to objects.

The following code segment illustrates how to write values to an object:

<pre>
SetField(Object, FID_X|TLONG, 100);
SetField(Object, FID_Statement|TSTR, "string");
</pre>

Fields are referenced by unique ID's that reflect their names.  On occasion you may find that there is no reserved ID
for the field that you wish to access.  To convert field names into their relevant IDs, call the
~StrHash() function.  Reserved field ID's are listed in the `parasol/system/fields.h` include file.

The type of the Value parameter must be OR'd into the Field parameter. When writing a field you must give
consideration to the type of the target, in order to prevent a type mismatch from occurring.  All numeric types are
compatible with each other and strings can also be converted to numeric types automatically.  String and pointer types
are interchangeable.

Available field types are as follows:

<types>
<type name="TLONG">A 32-bit integer value.</>
<type name="TDOUBLE">A 64-bit floating point value.</>
<type name="TLARGE">A 64-bit integer value.</>
<type name="TPTR">A standard 32-bit address space pointer.</>
<type name="TSTR">A 32-bit pointer that refers to a string.</>
</>

There is no requirement for you to have a working knowledge of the target object's field configuration in order to
write information to it.

To set a field with a fixed-size array, please use the ~SetArray() function.

-INPUT-
obj Object: Pointer to the target object.
fid Field:  The universal ID of the field to update, OR'd with a type indicator.
vtags Value:  The value that will be written to the field.

-ERRORS-
Okay:
Args:
UnsupportedField: The specified field is not support by the object's class.
NoFieldAccess:    The field is read-only.

*****************************************************************************/

ERROR SetField(OBJECTPTR Object, FIELD FieldID, ...)
{
   parasol::Log log(__FUNCTION__);

   if (!Object) return log.warning(ERR_NullArgs);

   ULONG type = FieldID>>32;
   FieldID = FieldID & 0xffffffff;

   ERROR error;
   Field *field;
   if ((field = lookup_id(Object, FieldID, &Object))) {
      // Validation

      if ((!(field->Flags & (FD_INIT|FD_WRITE))) and (tlContext->object() != Object)) {
         if (!field->Name) log.warning("Field %s of class %s is not writeable.", GET_FIELD_NAME(field->FieldID), ((objMetaClass *)Object->Class)->ClassName);
         else log.warning("Field \"%s\" of class %s is not writeable.", field->Name, ((objMetaClass *)Object->Class)->ClassName);
         return ERR_NoFieldAccess;
      }
      else if ((field->Flags & FD_INIT) and (Object->initialised()) and (tlContext->object() != Object)) {
         if (!field->Name) log.warning("Field %s in class %s is init-only.", GET_FIELD_NAME(field->FieldID), ((objMetaClass *)Object->Class)->ClassName);
         else log.warning("Field \"%s\" in class %s is init-only.", field->Name, ((objMetaClass *)Object->Class)->ClassName);
         return ERR_NoFieldAccess;
      }

      Object->threadLock();

      va_list list;
      va_start(list, FieldID);

         if (type & (FD_POINTER|FD_STRING|FD_FUNCTION|FD_VARIABLE)) {
            error = field->WriteValue(Object, field, type, va_arg(list, APTR), 0);
         }
         else {
            if (type & (FD_DOUBLE|FD_FLOAT)) {
               DOUBLE value = va_arg(list, DOUBLE);
               error = field->WriteValue(Object, field, type, &value, 1);
            }
            else if (type & FD_LARGE) {
               LARGE value = va_arg(list, LARGE);
               error = field->WriteValue(Object, field, type, &value, 1);
            }
            else {
               LONG value = va_arg(list, LONG);
               error = field->WriteValue(Object, field, type, &value, 1);
            }
         }

      va_end(list);

      Object->threadRelease();
   }
   else {
      log.warning("Could not find field %s in object class %s.", GET_FIELD_NAME(FieldID), ((objMetaClass *)Object->Class)->ClassName);
      error = ERR_UnsupportedField;
   }

   return error;
}

/*****************************************************************************

-FUNCTION-
SetFields: Sets multiple field values in an object.

This function can be used to set the values of more than one field in a single function call, by using tags.  It is
provided for the purpose of giving a speed increase over calling the ~SetField() function multiple times.

The tags that you pass to this function must be arranged in a format of field ID's and values.  The following
example illustrates:

<pre>
SetFields(Surface,
   FID_Name|TSTR,    "MySurface",
   FID_Width|TLONG,  50,
   FID_Height|TLONG, 100,
   FID_X|TDOUBLE,    86.5,
   FID_Y|TDOUBLE,    40.0,
   TAGEND);
</pre>

The field ID's that you specify must be logically or'd with tag definitions that indicate the type of values that you
have set for each field.  For instance, if you set a floating point value for a field, then you must use the `TDOUBLE`
tag so that the SetFields() function can interpret the paired value correctly.  Please note that failing to set the
tag values correctly can cause a program to crash.

The recognised tag types are `TPTR`, `TSTRING`, `TLONG`, `TLARGE`, `TFUNCTION` and `TDOUBLE`.  There is a special type,
`TVAR`, which will divert the field setting through the #SetVar() action.

If this function fails, it should be assumed that all of the field settings failed and we recommend that your routine
aborts.  This function makes no attempt to 'salvage' any other fields that may be left in the list or undo any
previously successful field settings.

-INPUT-
obj Object:  Pointer to the object that you want to access.
vtags Tags: Each tag set consists of a field ID OR'd with a type flag, followed by a variable that matches the indicated type.

-ERRORS-
Okay:
NullArgs:
UnsupportedField: One of the fields is not supported by the target object.
Failed: A field setting failed due to an unspecified error.

*****************************************************************************/

ERROR SetFields(OBJECTPTR Object, ...)
{
   parasol::Log log(__FUNCTION__);

   if (!Object) return log.warning(ERR_NullArgs);

   va_list list;
   va_start(list, Object);
   ERROR error = SetFieldsF(Object, list);
   va_end(list);
   return error;
}

ERROR SetFieldsF(OBJECTPTR Object, va_list List)
{
   if (!Object) return ERR_NullArgs;

   parasol::Log log("SetFields");

   Object->threadLock();

   FIELD field_id;
   while ((field_id = va_arg(List, LARGE)) != TAGEND) {
      LONG flags = field_id>>32;

      Field *field;
      OBJECTPTR source;
      if ((field = lookup_id(Object, (ULONG)field_id, &source))) {
         // Validation checks

         if ((!(field->Flags & (FD_INIT|FD_WRITE))) and (tlContext->object() != Object)) {
            if (!field->Name) log.warning("Field %s of class %s is not writeable.", GET_FIELD_NAME(field->FieldID), ((objMetaClass *)Object->Class)->ClassName);
            else log.warning("Field \"%s\" of class %s is not writeable.", field->Name, ((objMetaClass *)Object->Class)->ClassName);

            if (flags & (FD_DOUBLE|FD_FLOAT|FD_LARGE|FD_PTR64)) va_arg(List, LARGE);
            #ifdef _LP64
            else if (flags & FD_PTR) va_arg(List, APTR);
            #endif
            else va_arg(List, LONG);
            continue;
         }
         else if ((field->Flags & FD_INIT) and (Object->initialised()) and (tlContext->object() != Object)) {
            if (!field->Name) log.warning("Field %s of class %s is init-only.", GET_FIELD_NAME(field->FieldID), ((objMetaClass *)Object->Class)->ClassName);
            else log.warning("Field \"%s\" of class %s is init-only.", field->Name, ((objMetaClass *)Object->Class)->ClassName);

            if (flags & (FD_DOUBLE|FD_FLOAT|FD_LARGE|FD_PTR64)) va_arg(List, LARGE);
            #ifdef _LP64
            else if (flags & FD_PTR) va_arg(List, APTR);
            #endif
            else va_arg(List, LONG);
            continue;
         }

         if (!flags) flags = field->Flags;

         ERROR error;
         if (flags & (FD_POINTER|FD_ARRAY|FD_STRING|FD_FUNCTION)) {
            error = field->WriteValue(source, field, flags, va_arg(List, APTR), 0);
         }
         else if (flags & (FD_DOUBLE|FD_FLOAT)) {
            DOUBLE value = va_arg(List, DOUBLE);
            error = field->WriteValue(source, field, flags, &value, 1);
         }
         else if (flags & (FD_LARGE|FD_PTR64)) {
            LARGE value = va_arg(List, LARGE);
            error = field->WriteValue(source, field, flags, &value, 1);
         }
         else {
            LONG value = va_arg(List, LONG);
            error = field->WriteValue(source, field, flags, &value, 1);
         }

         if ((error) and (error != ERR_NoSupport)) {
            log.warning("(%s:%d) Failed to set field %s (error #%d).", ((objMetaClass *)source->Class)->ClassName, source->UID, GET_FIELD_NAME(field_id), error);
            Object->threadRelease();
            return error;
         }
      }
      else {
         log.warning("Field %s is not supported by class %s.", GET_FIELD_NAME(field_id), ((objMetaClass *)Object->Class)->ClassName);
         Object->threadRelease();
         return ERR_UnsupportedField;
      }
   }

   Object->threadRelease();
   return ERR_Okay;
}

/*****************************************************************************

-FUNCTION-
SetFieldsID: Sets multiple field values in an object, using messages.

This function can be used to set the values of more than one field in a single function call, by using tags.  It is
provided for the purpose of giving a speed increase over calling the ~SetField() function multiple times.

The overall behaviour of this function is identical to the ~SetFields() function, with the exception that it
uses object ID's and will use the messaging system to set the field values of foreign objects.

This function does not block by default when messaging foreign objects, so error messages will not be received in the
event that a setting operation has failed.

-INPUT-
oid Object: A reference to the target object.
vtags Tags:   Group field ID's with the values that you want to set in order to create valid groups of tags.  The list must be terminated with TAGEND.

-ERRORS-
Okay
NullArgs
AccessObject
UnsupportedField: One of the fields is not supported by the target object.
Failed:           A field setting failed due to an unspecified error.

*****************************************************************************/

ERROR SetFieldsID(OBJECTID ObjectID, ...)
{
   if (!ObjectID) return ERR_NullArgs;

   OBJECTPTR object;
   if (!AccessObject(ObjectID, 3000, &object)) {
      va_list list;
      va_start(list, ObjectID);
      ERROR error = SetFieldsF(object, list);
      va_end(list);
      ReleaseObject(object);
      return error;
   }
   else return ERR_AccessObject;
}

/*****************************************************************************

-FUNCTION-
SetFieldEval: Sets any field using an abstract string value that is evaluated at runtime.

The SetFieldEval() function is used to set field values using JIT value abstraction.  It simplifies the setting of
field values at a cost of low efficiency.  It is intended for use by script languages and batch processing routines
that do not prioritise speed.

An integrated analysis feature converts named flags and lookups to their correct numeric values.  For example, setting
the Flags field of a surface object with `Sticky|Mask` will result in the references being converted to the correct
hexadecimal value.

Setting object typed fields also enables special support for the commands `self`, `owner` and ID values such as
`#14592`.  In all other cases the Value string is considered to refer to an object's name.  The `self` keyword
will translate to the object specified by the Object argument, and Owner will likewise translate to the owner of that
Object.

Variable field names are supported, but the field name must be prefixed by the `@` symbol to ensure that it is not
mistaken for a true field name.

-INPUT-
obj Object: Pointer to the object to be accessed.
cstr Field: The name of the field that you want to set.
cstr Value: A string value to be written to the field.

-ERRORS-
Okay
Search: The named field does not exist in the object.
NullArgs
AccessObject
NoFieldAccess
FieldTypeMismatch
UnrecognisedFieldType
-END-

*****************************************************************************/

ERROR SetFieldEval(OBJECTPTR Object, CSTRING FieldName, CSTRING Value)
{
   parasol::Log log("WriteField");

   if ((!Object) or (!FieldName) or (!Value)) return ERR_NullArgs;

   UBYTE unlisted;
   if (*FieldName IS '@') {
      unlisted = TRUE;
      FieldName++;
   }
   else unlisted = FALSE;

   LONG i;
   ULONG hash = 5381;
   for (i=0; FieldName[i]; i++) {
      char c = FieldName[i];

      if (c IS '.') {
         FieldName += i + 1;
         ERROR error;
         OBJECTPTR child;
         if (((error = GetField(Object, hash|TPTR, &child)) != ERR_Okay) or (!child)) {
            if (error IS ERR_FieldTypeMismatch) {
               // The object reference might be an ID
               OBJECTID object_id;
               if ((!(error = GetField(Object, hash|TLONG, &object_id))) and (object_id)) {
                  if (!AccessObject(object_id, 3000, &Object)) {
                     error = SetFieldEval(Object, FieldName, Value);
                     ReleaseObject(Object);
                     return error;
                  }
                  else return ERR_AccessObject;
               }
            }

            return ERR_Search;
         }

         Object = child;
         hash = 5381;
         i = -1;
      }
      else {
         if ((c >= 'A') and (c <= 'Z')) c = c - 'A' + 'a';
         hash = ((hash<<5) + hash) + c;
      }
   }

   Field *Field;
   if ((unlisted) or (!(Field = lookup_id(Object, hash, &Object)))) {
      // If the field does not exist, check if the class supports the SetVar action.

      if (!CheckAction(Object, AC_SetVar)) {
         struct acSetVar var = { .Field = FieldName, .Value = Value };
         return Action(AC_SetVar, Object, &var);
      }
      else log.warning("Object %d (%s) does not support field '%s' or variable fields.", Object->UID, ((objMetaClass *)Object->Class)->ClassName, FieldName);

      return ERR_Search;
   }

   if ((!(Field->Flags & (FD_INIT|FD_WRITE))) and (tlContext->object() != Object)) {
      log.warning("Field \"%s\" of class %s is not writable.", FieldName, ((objMetaClass *)Object->Class)->ClassName);
      return ERR_NoFieldAccess;
   }

   if ((Field->Flags & FD_INIT) and (Object->initialised()) and (tlContext->object() != Object)) {
      log.warning("Field \"%s\" in class %s is init-only.", FieldName, ((objMetaClass *)Object->Class)->ClassName);
      return ERR_NoFieldAccess;
   }

   if (!Value[0]) Value = NULL;

   ERROR error;
   Object->threadLock();
   if (Field->Flags & FD_ARRAY) { // CSV values
      if (!Value) {
         Object->threadRelease();
         return ERR_NoData;
      }
      error = Field->WriteValue(Object, Field, FD_POINTER|FD_STRING, Value, 0);
   }
   else if (Field->Flags & FD_STRING) {
      if (!Value) log.debug("Warning: Sending a NULL string to field %s, class %s", Field->Name, ((objMetaClass *)Object->Class)->ClassName);
      error = Field->WriteValue(Object, Field, FD_POINTER|FD_STRING, Value, 0);
   }
   else if (Field->Flags & FD_FUNCTION) {
      error = ERR_FieldTypeMismatch;
   }
   else if (Value) {
      if (Field->Flags & (FD_DOUBLE|FD_FLOAT)) {
         DOUBLE dbl = StrToFloat(Value);
         for (i=0; Value[i]; i++);
         if (Value[i-1] IS '%') {
            error = Field->WriteValue(Object, Field, FD_DOUBLE|FD_PERCENTAGE, &dbl, 0);
         }
         else error = Field->WriteValue(Object, Field, FD_DOUBLE, &dbl, 0);
      }
      else if (Field->Flags & (FD_FLAGS|FD_LOOKUP)) {
         error = Field->WriteValue(Object, Field, FD_STRING, Value, 0);
      }
      else if (Field->Flags & FD_OBJECT) {
         OBJECTID object_id;

         // When setting an object field, a name can be passed as a reference to the object that the user wants to set, or
         // we may be passed an object ID, e.g. #599834.

         // If the keyword "self" is passed, it means "set the value so that it points back to me."  The special keyword
         // "owner" means just that.

         // If the string is enclosed in square brackets [], then they will be ignored.

         if (*Value IS '#')                      object_id = (LONG)StrToInt(Value+1);
         else if (!StrMatch("self", Value))      object_id = Object->UID;
         else if (!StrMatch("owner", Value))     object_id = Object->OwnerID;
         else if ((!*Value) or ((Value[0] IS '0') and (!Value[1]))) object_id = 0;
         else {
            OBJECTID array[30];
            LONG count = ARRAYSIZE(array);
            if (!FindObject(Value, 0, FOF_INCLUDE_SHARED, array, &count)) {
               object_id = array[i-1];
            }
            else {
               log.warning("Object \"%s\" could not be found.", Value);
               Object->threadRelease();
               return ERR_Search;
            }
         }

         if (Field->Flags & FD_LONG) {
            error = Field->WriteValue(Object, Field, FDF_OBJECTID, &object_id, 0);
         }
         else {
            OBJECTPTR target;
            if ((target = GetObjectPtr(object_id))) {
               error = Field->WriteValue(Object, Field, FDF_POINTER, target, 0);
            }
            else error = ERR_Search;
         }
      }
      else if (Field->Flags & (FD_LONG|FD_LARGE)) {
         // NB: Although placing this part of the routine at the front would be more optimal, it must be placed
         // last because fields like OBJECTID are common to LONG, and must be processed at a higher priority.

         if (Field->Flags & FD_PERCENTAGE) { // If the target field accepts percentages, we need to process the source as a double (conversion can be performed later if the target is non-variable)
            DOUBLE dbl = StrToFloat(Value);
            for (i=0; Value[i]; i++);
            if (Value[i-1] IS '%') {
               error = Field->WriteValue(Object, Field, FD_DOUBLE|FD_PERCENTAGE, &dbl, 0);
            }
            else error = Field->WriteValue(Object, Field, FD_DOUBLE, &dbl, 0);
         }
         else {
            LARGE num = StrToInt(Value);
            error = Field->WriteValue(Object, Field, FD_LARGE, &num, 0);
         }
      }
      else error = ERR_UnrecognisedFieldType;
   }
   else if (Field->Flags & FD_VARIABLE) {
      if (!Value) log.msg("Warning: Sending a NULL string to field %s, class %s", Field->Name, ((objMetaClass *)Object->Class)->ClassName);
      error = Field->WriteValue(Object, Field, FD_POINTER|FD_STRING, Value, 0);
   }
   else error = ERR_UnrecognisedFieldType;

   Object->threadRelease();
   return error;
}

//****************************************************************************
// Converts a CSV string into an array (or use "#0x123..." for a hexadecimal byte list)

static LONG write_array(CSTRING String, LONG Flags, WORD ArraySize, APTR Dest)
{
   WORD i;
   UBYTE byte;

   if (!ArraySize) ArraySize = 0x7fff; // If no ArraySize is specified then there is no imposed limit.

   if ((String[0] IS '#') or ((String[0] IS '0') and (String[1] IS 'x'))) {
      // Array is a sequence of hexadecimal bytes
      String++;
      for (i=0; i < ArraySize; i++) {
         if (*String) {
            if ((*String >= '0') and (*String <= '9')) byte = (*String - '0')<<4;
            else if ((*String >= 'A') and (*String <= 'F')) byte = ((*String - 'A')+10)<<4;
            else if ((*String >= 'a') and (*String <= 'f')) byte = ((*String - 'a')+10)<<4;
            else byte = 0;
            String++;
            if (*String) {
               if ((*String >= '0') and (*String <= '9')) byte += (*String - '0');
               else if ((*String >= 'A') and (*String <= 'F')) byte += ((*String - 'A')+10);
               else if ((*String >= 'a') and (*String <= 'f')) byte += ((*String - 'a')+10);
               String++;

               if (Flags & FD_LONG)        ((LONG *)Dest)[i]   = byte;
               else if (Flags & FD_BYTE)   ((BYTE *)Dest)[i]   = byte;
               else if (Flags & FD_FLOAT)  ((FLOAT *)Dest)[i]  = byte;
               else if (Flags & FD_DOUBLE) ((DOUBLE *)Dest)[i] = byte;
            }
         }
      }
      return i;
   }
   else {
      // Assume String is in CSV format
      if (Flags & FD_LONG) {
         for (i=0; (i < ArraySize) and (*String); i++) {
            ((LONG *)Dest)[i] = StrToInt(String);
            while ((*String > 0x20) and (*String != ',')) String++;
            if (*String) String++;
         }
         return i;
      }
      else if (Flags & FD_BYTE) {
         for (i=0; (i < ArraySize) and (*String); i++) {
            ((UBYTE *)Dest)[i] = StrToInt(String);
            while ((*String > 0x20) and (*String != ',')) String++;
            if (*String) String++;
         }
         return i;
      }
      else if (Flags & FD_FLOAT) {
         for (i=0; (i < ArraySize) and (*String); i++) {
            ((FLOAT *)Dest)[i] = StrToFloat(String);
            while ((*String > 0x20) and (*String != ',')) String++;
            if (*String) String++;
         }
         return i;
      }
      else if (Flags & FD_DOUBLE) {
         for (i=0; (i < ArraySize) and (*String); i++) {
            ((DOUBLE *)Dest)[i] = StrToFloat(String);
            while ((*String > 0x20) and (*String != ',')) String++;
            if (*String) String++;
         }
         return i;
      }
   }

   return 0;
}

//****************************************************************************
// Used by the SetField() range of instructions.

ERROR writeval_default(OBJECTPTR Object, Field *Field, LONG flags, CPTR Data, LONG Elements)
{
   parasol::Log log("WriteField");

   //log.trace("[%s:%d] Name: %s, SetValue: %c, FieldFlags: $%.8x, SrcFlags: $%.8x", ((objMetaClass *)Object->Class)->ClassName, Object->UID, Field->Name, Field->SetValue ? 'Y' : 'N', Field->Flags, flags);

   if (!flags) flags = Field->Flags;

   if (!Field->SetValue) {
      ERROR error = ERR_Okay;
      if (Field->Flags & FD_ARRAY)         error = writeval_array(Object, Field, flags, Data, Elements);
      else if (Field->Flags & FD_LONG)     error = writeval_long(Object, Field, flags, Data, 0);
      else if (Field->Flags & FD_LARGE)    error = writeval_large(Object, Field, flags, Data, 0);
      else if (Field->Flags & (FD_DOUBLE|FD_FLOAT)) error = writeval_double(Object, Field, flags, Data, 0);
      else if (Field->Flags & FD_FUNCTION) error = writeval_function(Object, Field, flags, Data, 0);
      else if (Field->Flags & (FD_POINTER|FD_STRING)) error = writeval_ptr(Object, Field, flags, Data, 0);
      else log.warning("Unrecognised field flags $%.8x.", Field->Flags);

      if (error != ERR_Okay) log.warning("An error occurred writing to field %s (field type $%.8x, source type $%.8x).", Field->Name, Field->Flags, flags);
      return error;
   }
   else {
      if (Field->Flags & FD_VARIABLE)      return setval_variable(Object, Field, flags, Data, 0);
      else if (Field->Flags & FD_RGB)      return setval_brgb(Object, Field, flags, Data, 0);
      else if (Field->Flags & FD_ARRAY)    return setval_array(Object, Field, flags, Data, Elements);
      else if (Field->Flags & FD_FUNCTION) return setval_function(Object, Field, flags, Data, 0);
      else if (Field->Flags & FD_LONG)     return setval_long(Object, Field, flags, Data, 0);
      else if (Field->Flags & (FD_DOUBLE|FD_FLOAT))   return setval_double(Object, Field, flags, Data, 0);
      else if (Field->Flags & (FD_POINTER|FD_STRING)) return setval_pointer(Object, Field, flags, Data, 0);
      else if (Field->Flags & FD_LARGE)    return setval_large(Object, Field, flags, Data, 0);
      else return ERR_FieldTypeMismatch;
   }
}

//****************************************************************************
// The writeval() functions are used as optimised calls for all cases where the client has not provided a SetValue()
// function.

static ERROR writeval_array(OBJECTPTR Object, Field *Field, LONG SrcType, CPTR Source, LONG Elements)
{
   parasol::Log log("WriteField");

   // Direct writing to field arrays without a SET function is only supported for the RGB type.  The client should
   // define a SET function for all other cases.

   BYTE *offset = (BYTE *)Object + Field->Offset;

   if ((SrcType & FD_STRING) and (Field->Flags & FD_RGB)) {
      if (!Source) Source = "0,0,0,0"; // A string of NULL will 'clear' the colour (the alpha value will be zero)
      else if (Field->Flags & FD_LONG) ((RGB8 *)offset)->Alpha = 255;
      else if (Field->Flags & FD_BYTE) ((RGB8 *)offset)->Alpha = 255;
      write_array((CSTRING)Source, Field->Flags, 4, offset);
      return ERR_Okay;
   }
   else if ((SrcType & FD_POINTER) and (Field->Flags & FD_RGB)) { // Presume the source is a pointer to an RGB structure
      RGB8 *rgb = (RGB8 *)Source;
      ((RGB8 *)offset)->Red   = rgb->Red;
      ((RGB8 *)offset)->Green = rgb->Green;
      ((RGB8 *)offset)->Blue  = rgb->Blue;
      ((RGB8 *)offset)->Alpha = rgb->Alpha;
      return ERR_Okay;
   }

   log.warning("Field array '%s' is poorly defined.", Field->Name);
   return ERR_Failed;
}

static ERROR writeval_flags(OBJECTPTR Object, Field *Field, LONG Flags, CPTR Data, LONG Elements)
{
   parasol::Log log("WriteField");
   LONG j, int32;

   // Converts flags to numeric form if the source value is a string.

   if (Flags & FD_STRING) {
      LARGE int64 = 0;

      CSTRING str;
      if ((str = (CSTRING)Data)) {
         // Check if the string is a number
         for (j=0; str[j] and (str[j] >= '0') and (str[j] <= '9'); j++);
         if (!str[j]) {
            int64 = StrToInt(str);
         }
         else if (Field->Arg) {
            bool reverse = false;
            WORD op      = OP_OVERWRITE;
            while (*str) {
               if (*str IS '&')      { op = OP_AND;       str++; }
               else if (*str IS '!') { op = OP_OR;        str++; }
               else if (*str IS '^') { op = OP_OVERWRITE; str++; }
               else if (*str IS '~') { reverse = true;    str++; }
               else {
                  // Find out how long this particular flag name is
                  for (j=0; (str[j]) and (str[j] != '|'); j++);

                  if (j > 0) {
                     FieldDef *lk = (FieldDef *)Field->Arg;
                     while (lk->Name) {
                        if ((!StrCompare(lk->Name, str, j, 0)) and (!lk->Name[j])) {
                           int64 |= lk->Value;
                           break;
                        }
                        lk++;
                     }
                  }
                  str += j;
                  while (*str IS '|') str++;
               }
            }

            if (reverse) int64 = ~int64;

            // Get the current flag values from the field if special ops are requested

            if (op != OP_OVERWRITE) {
               ERROR error;
               LONG currentflags;
               if (!(error = copy_field_to_buffer(Object, Field, FT_LONG, &currentflags, NULL, NULL))) {
                  if (op IS OP_OR) int64 = currentflags | int64;
                  else if (op IS OP_AND) int64 = currentflags & int64;
               }
               else return error;
            }
         }
         else log.warning("Missing flag definitions for field \"%s\"", Field->Name);
      }

      if (Field->Flags & FD_LONG) {
         int32 = int64;
         Flags = FD_LONG;
         Data  = &int32;
      }
      else if (Field->Flags & FD_LARGE) {
         Flags = FD_LARGE;
         Data  = &int64;
      }
      else return ERR_FieldTypeMismatch;
   }

   return writeval_default(Object, Field, Flags, Data, Elements);
}

static ERROR writeval_lookup(OBJECTPTR Object, Field *Field, LONG Flags, CPTR Data, LONG Elements)
{
   parasol::Log log("WriteField");
   LONG int32;

   if (Flags & FD_STRING) {
      if (Data) {
         FieldDef *lookup;
         int32 = StrToInt((CSTRING)Data); // If the Data string is a number rather than a lookup, this will extract it
         if ((lookup = (FieldDef *)Field->Arg)) {
            while (lookup->Name) {
               if (!StrCompare((CSTRING)Data, lookup->Name, 0, STR_MATCH_LEN)) {
                  int32 = lookup->Value;
                  break;
               }
               lookup++;
            }
         }
         else log.warning("Missing lookup table definitions for field \"%s\"", Field->Name);
      }
      else int32 = 0;

      Flags = FD_LONG;
      Data  = &int32;
   }

   return writeval_default(Object, Field, Flags, Data, Elements);
}

static ERROR writeval_long(OBJECTPTR Object, Field *Field, LONG Flags, CPTR Data, LONG Elements)
{
   LONG *offset = (LONG *)((BYTE *)Object + Field->Offset);
   if (Flags & FD_LONG)        *offset = *((LONG *)Data);
   else if (Flags & FD_LARGE)  *offset = (LONG)(*((LARGE *)Data));
   else if (Flags & (FD_DOUBLE|FD_FLOAT)) *offset = F2I(*((DOUBLE *)Data));
   else if (Flags & FD_STRING) *offset = (LONG)StrToInt((STRING)Data);
   else return ERR_FieldTypeMismatch;
   return ERR_Okay;
}

static ERROR writeval_large(OBJECTPTR Object, Field *Field, LONG Flags, CPTR Data, LONG Elements)
{
   LARGE *offset = (LARGE *)((BYTE *)Object + Field->Offset);
   if (Flags & FD_LARGE)       *offset = *((LARGE *)Data);
   else if (Flags & FD_LONG)   *offset = *((LONG *)Data);
   else if (Flags & (FD_DOUBLE|FD_FLOAT)) *offset = F2I(*((DOUBLE *)Data));
   else if (Flags & FD_STRING) *offset = StrToInt((STRING)Data);
   else return ERR_FieldTypeMismatch;
   return ERR_Okay;
}

static ERROR writeval_double(OBJECTPTR Object, Field *Field, LONG Flags, CPTR Data, LONG Elements)
{
   DOUBLE *offset = (DOUBLE *)((BYTE *)Object + Field->Offset);
   if (Flags & (FD_DOUBLE|FD_FLOAT)) *offset = *((DOUBLE *)Data);
   else if (Flags & FD_LONG)   *offset = *((LONG *)Data);
   else if (Flags & FD_LARGE)  *offset = (*((LARGE *)Data));
   else if (Flags & FD_STRING) *offset = StrToFloat((STRING)Data);
   else return ERR_FieldTypeMismatch;
   return ERR_Okay;
}

static ERROR writeval_function(OBJECTPTR Object, Field *Field, LONG Flags, CPTR Data, LONG Elements)
{
   FUNCTION *offset = (FUNCTION *)((BYTE *)Object + Field->Offset);
   if (Flags & FD_FUNCTION) {
      offset[0] = ((FUNCTION *)Data)[0];
   }
   else if (Flags & FD_POINTER) {
      offset[0].Type = (Data) ? CALL_STDC : CALL_NONE;
      offset[0].StdC.Routine = (FUNCTION *)Data;
      offset[0].StdC.Context = tlContext->object();
   }
   else return ERR_FieldTypeMismatch;
   return ERR_Okay;
}

static ERROR writeval_ptr(OBJECTPTR Object, Field *Field, LONG Flags, CPTR Data, LONG Elements)
{
   APTR *offset = (APTR *)((BYTE *)Object + Field->Offset);
   if (Flags & (FD_POINTER|FD_STRING)) *offset = (void *)Data;
   else return ERR_FieldTypeMismatch;
   return ERR_Okay;
}

//****************************************************************************

class FieldContext : public ObjectContext {
   bool success;

   public:
   FieldContext(OBJECTPTR Object, struct Field *Field) : ObjectContext(Object, AC_SetField, NULL) {
<<<<<<< HEAD
      if ((tlContext->Field IS Field) and (tlContext->object() IS Object)) { // Detect recursion
=======
      if ((tlContext->Field IS Field) and (tlContext->Object IS Object)) { // Detect recursion
>>>>>>> 462f3ef9
         success = false;
         return;
      }
      else success = true;

      Object->ActionDepth++;
   }

   ~FieldContext() {
      if (success) Object->ActionDepth--;
   }
};

static ERROR setval_variable(OBJECTPTR Object, Field *Field, LONG Flags, CPTR Data, LONG Elements)
{
   // Convert the value to match what the variable will accept, then call the variable field's set function.

   Variable var;
   FieldContext ctx(Object, Field);

   if (Flags & (FD_LONG|FD_LARGE)) {
      var.Type = FD_LARGE | (Flags & (~(FD_LONG|FD_LARGE|FD_DOUBLE|FD_POINTER|FD_STRING)));
      if (Flags & FD_LONG) var.Large = *((LONG *)Data);
      else var.Large = *((LARGE *)Data);
      return ((ERROR (*)(APTR, Variable *))(Field->SetValue))(Object, &var);
   }
   else if (Flags & (FD_DOUBLE|FD_FLOAT)) {
      var.Type = FD_DOUBLE | (Flags & (~(FD_LONG|FD_LARGE|FD_DOUBLE|FD_POINTER|FD_STRING)));
      var.Double = *((DOUBLE *)Data);
      return ((ERROR (*)(APTR, Variable *))(Field->SetValue))(Object, &var);
   }
   else if (Flags & (FD_POINTER|FD_STRING)) {
      var.Type = FD_POINTER | (Flags & (~(FD_LONG|FD_LARGE|FD_DOUBLE|FD_POINTER))); // Allows support flags like FD_STRING to fall through
      var.Pointer = (APTR)Data;
      return ((ERROR (*)(APTR, Variable *))(Field->SetValue))(Object, &var);
   }
   else if (Flags & FD_VARIABLE) {
      return ((ERROR (*)(APTR, APTR))(Field->SetValue))(Object, (APTR)Data);
   }
   else return ERR_FieldTypeMismatch;
}

static ERROR setval_brgb(OBJECTPTR Object, Field *Field, LONG Flags, CPTR Data, LONG Elements)
{
   if (Field->Flags & FD_BYTE) {
      FieldContext ctx(Object, Field);

      RGB8 rgb;
      rgb.Alpha = 255;
      write_array((CSTRING)Data, FD_BYTE, 4, &rgb);
      ERROR error = ((ERROR (*)(APTR, RGB8 *, LONG))(Field->SetValue))(Object, &rgb, 4);

      return error;
   }
   else return ERR_FieldTypeMismatch;
}

static ERROR setval_array(OBJECTPTR Object, Field *Field, LONG Flags, CPTR Data, LONG Elements)
{
   FieldContext ctx(Object, Field);

   if (Flags & FD_ARRAY) {
      // Basic type checking
      LONG src_type = Flags & (FD_LONG|FD_LARGE|FD_FLOAT|FD_DOUBLE|FD_POINTER|FD_BYTE|FD_WORD|FD_STRUCT);
      if (src_type) {
         LONG dest_type = Field->Flags & (FD_LONG|FD_LARGE|FD_FLOAT|FD_DOUBLE|FD_POINTER|FD_BYTE|FD_WORD|FD_STRUCT);
         if (!(src_type & dest_type)) return ERR_FieldTypeMismatch;
      }

      return ((ERROR (*)(APTR, APTR, LONG))(Field->SetValue))(Object, (APTR)Data, Elements);
   }
   else if (Flags & FD_STRING) {
      APTR arraybuffer;
      if ((arraybuffer = malloc(StrLength((CSTRING)Data) * 8))) {
         if (!Data) {
            if (Field->Flags & FD_RGB) {
               Data = "0,0,0,0"; // A string of NULL will 'clear' the colour (the alpha value will be zero)
               Elements = write_array((CSTRING)Data, Field->Flags, Field->Arg, arraybuffer);
            }
            else Elements = 0;
         }
         else if (Field->Flags & FD_RGB) {
            Elements = write_array((CSTRING)Data, Field->Flags, 4, arraybuffer);
            if (Field->Flags & FD_LONG)      ((RGB8 *)arraybuffer)->Alpha = 255;
            else if (Field->Flags & FD_BYTE) ((RGB8 *)arraybuffer)->Alpha = 255;
         }
         else Elements = write_array((CSTRING)Data, Field->Flags, 0, arraybuffer);

         auto error = ((ERROR (*)(APTR, APTR, LONG))(Field->SetValue))(Object, arraybuffer, Elements);

         free(arraybuffer);
         return error;
      }
      else return ERR_AllocMemory;
   }
   else {
      parasol::Log log(__FUNCTION__);
      log.warning("Arrays can only be set using the FD_ARRAY type.");
      return ERR_FieldTypeMismatch;
   }
}

static ERROR setval_function(OBJECTPTR Object, Field *Field, LONG Flags, CPTR Data, LONG Elements)
{
<<<<<<< HEAD
   OBJECTPTR caller = tlContext->object();
=======
   OBJECTPTR caller = tlContext->Object;
>>>>>>> 462f3ef9

   FieldContext ctx(Object, Field);

   if (Flags & FD_FUNCTION) {
      return ((ERROR (*)(APTR, APTR))(Field->SetValue))(Object, (APTR)Data);
   }
   else if (Flags & FD_POINTER) {
      FUNCTION func;
      if (Data) {
         func.Type = CALL_STDC;
         func.StdC.Context = caller;
         func.StdC.Routine = (APTR)Data;
      }
      else func.Type = CALL_NONE;
      return ((ERROR (*)(APTR, FUNCTION *))(Field->SetValue))(Object, &func);
   }
   else return ERR_FieldTypeMismatch;
}

static ERROR setval_long(OBJECTPTR Object, Field *Field, LONG Flags, CPTR Data, LONG Elements)
{
   FieldContext ctx(Object, Field);

   LONG int32;
   if (Flags & FD_LARGE)       int32 = (LONG)(*((LARGE *)Data));
   else if (Flags & (FD_DOUBLE|FD_FLOAT)) int32 = F2I(*((DOUBLE *)Data));
   else if (Flags & FD_STRING) int32 = StrToInt((STRING)Data);
   else if (Flags & FD_LONG)   int32 = *((LONG *)Data);
   else return ERR_FieldTypeMismatch;

   return ((ERROR (*)(APTR, LONG))(Field->SetValue))(Object, int32);
}

static ERROR setval_double(OBJECTPTR Object, Field *Field, LONG Flags, CPTR Data, LONG Elements)
{
   FieldContext ctx(Object, Field);

   DOUBLE float64;
   if (Flags & FD_LONG)        float64 = *((LONG *)Data);
   else if (Flags & FD_LARGE)  float64 = (DOUBLE)(*((LARGE *)Data));
   else if (Flags & FD_STRING) float64 = StrToFloat((CSTRING)Data);
   else if (Flags & (FD_DOUBLE|FD_FLOAT)) float64 = *((DOUBLE *)Data);
   else return ERR_FieldTypeMismatch;

   return ((ERROR (*)(APTR, DOUBLE))(Field->SetValue))(Object, float64);
}

static ERROR setval_pointer(OBJECTPTR Object, Field *Field, LONG Flags, CPTR Data, LONG Elements)
{
   FieldContext ctx(Object, Field);

   if (Flags & (FD_POINTER|FD_STRING)) {
      return ((ERROR (*)(APTR, CPTR ))(Field->SetValue))(Object, Data);
   }
   else if (Flags & FD_LONG) {
      char buffer[32];
      IntToStr(*((LONG *)Data), buffer, sizeof(buffer));
      return ((ERROR (*)(APTR, char *))(Field->SetValue))(Object, buffer);
   }
   else if (Flags & FD_LARGE) {
      char buffer[64];
      IntToStr(*((LARGE *)Data), buffer, sizeof(buffer));
      return ((ERROR (*)(APTR, char *))(Field->SetValue))(Object, buffer);
   }
   else if (Flags & (FD_DOUBLE|FD_FLOAT)) {
      char buffer[64];
      IntToStr(*((DOUBLE *)Data), buffer, sizeof(buffer));
      return ((ERROR (*)(APTR, char *))(Field->SetValue))(Object, buffer);
   }
   else return ERR_FieldTypeMismatch;
}

static ERROR setval_large(OBJECTPTR Object, Field *Field, LONG Flags, CPTR Data, LONG Elements)
{
   LARGE int64;
   FieldContext ctx(Object, Field);

   if (Flags & FD_LONG)        int64 = *((LONG *)Data);
   else if (Flags & (FD_DOUBLE|FD_FLOAT)) int64 = F2I(*((DOUBLE *)Data));
   else if (Flags & FD_STRING) int64 = StrToInt((CSTRING)Data);
   else if (Flags & FD_LARGE)  int64 = *((LARGE *)Data);
   else return ERR_FieldTypeMismatch;

   return ((ERROR (*)(APTR, LARGE))(Field->SetValue))(Object, int64);
}

//****************************************************************************
// This routine configures WriteValue so that it uses the correct set-field function, according to the field type that
// has been defined.

void optimise_write_field(Field *Field)
{
   parasol::Log log("WriteField");

   if (Field->Flags & FD_FLAGS)       Field->WriteValue = writeval_flags;
   else if (Field->Flags & FD_LOOKUP) Field->WriteValue = writeval_lookup;
   else if (!Field->SetValue) {
      if (Field->Flags & FD_ARRAY)         Field->WriteValue = writeval_array;
      else if (Field->Flags & FD_LONG)     Field->WriteValue = writeval_long;
      else if (Field->Flags & FD_LARGE)    Field->WriteValue = writeval_large;
      else if (Field->Flags & (FD_DOUBLE|FD_FLOAT)) Field->WriteValue = writeval_double;
      else if (Field->Flags & FD_FUNCTION) Field->WriteValue = writeval_function;
      else if (Field->Flags & (FD_POINTER|FD_STRING)) Field->WriteValue = writeval_ptr;
      else log.warning("Invalid field flags for %s: $%.8x.", Field->Name, Field->Flags);
   }
   else {
      if (Field->Flags & FD_VARIABLE)      Field->WriteValue = setval_variable;
      else if (Field->Flags & FD_RGB) {
         if (Field->Flags & FD_BYTE) Field->WriteValue = setval_brgb;
         else log.warning("Invalid field flags for %s: $%.8x.", Field->Name, Field->Flags);
      }
      else if (Field->Flags & FD_ARRAY)    Field->WriteValue = setval_array;
      else if (Field->Flags & FD_FUNCTION) Field->WriteValue = setval_function;
      else if (Field->Flags & FD_LONG)     Field->WriteValue = setval_long;
      else if (Field->Flags & (FD_DOUBLE|FD_FLOAT))   Field->WriteValue = setval_double;
      else if (Field->Flags & (FD_POINTER|FD_STRING)) Field->WriteValue = setval_pointer;
      else if (Field->Flags & FD_LARGE)    Field->WriteValue = setval_large;
      else log.warning("Invalid field flags for %s: $%.8x.", Field->Name, Field->Flags);
   }
}<|MERGE_RESOLUTION|>--- conflicted
+++ resolved
@@ -916,11 +916,7 @@
 
    public:
    FieldContext(OBJECTPTR Object, struct Field *Field) : ObjectContext(Object, AC_SetField, NULL) {
-<<<<<<< HEAD
       if ((tlContext->Field IS Field) and (tlContext->object() IS Object)) { // Detect recursion
-=======
-      if ((tlContext->Field IS Field) and (tlContext->Object IS Object)) { // Detect recursion
->>>>>>> 462f3ef9
          success = false;
          return;
       }
@@ -1025,12 +1021,7 @@
 
 static ERROR setval_function(OBJECTPTR Object, Field *Field, LONG Flags, CPTR Data, LONG Elements)
 {
-<<<<<<< HEAD
    OBJECTPTR caller = tlContext->object();
-=======
-   OBJECTPTR caller = tlContext->Object;
->>>>>>> 462f3ef9
-
    FieldContext ctx(Object, Field);
 
    if (Flags & FD_FUNCTION) {
