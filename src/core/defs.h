--- conflicted
+++ resolved
@@ -614,7 +614,6 @@
 
 class ObjectContext {
    public:
-<<<<<<< HEAD
    class ObjectContext *Stack; // Call stack.
    struct Field *Field;        // Set if the context is linked to a get/set field operation.  For logging purposes only.
    WORD Action;                // Set if the context enters an action or method routine.
@@ -623,13 +622,6 @@
    OBJECTPTR Object;           // Required.  The object that currently has the operating context.
 
    public:
-=======
-   class ObjectContext *Stack; // For historical context / call stack analysis.
-   OBJECTPTR Object;      // Object that we are currently operating in.
-   struct Field *Field;   // Used if the context represents a get/set field routine
-   WORD Action;           // Used if the context enters an action or method routine.
-
->>>>>>> 462f3ef9
    ObjectContext() { // Dummy initialisation
       Stack  = NULL;
       Object = &glDummyObject;
@@ -649,7 +641,6 @@
    ~ObjectContext() {
       if (Stack) tlContext = Stack;
    }
-<<<<<<< HEAD
 
    // Return the nearest object for resourcing purposes.  Note that an action ID of 0 has special meaning and indicates
    // that resources should be tracked to the next object on the stack (this feature is used by GetField*() functionality).
@@ -673,9 +664,6 @@
    constexpr inline OBJECTPTR object() { // Return the object that has the context (but not necessarily for resourcing)
       return Object;
    }
-
-=======
->>>>>>> 462f3ef9
 };
 
 //****************************************************************************
